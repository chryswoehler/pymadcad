# -*- coding: utf-8 -*-
#
# Configuration file for the Sphinx documentation builder.
#
# This file does only contain a selection of the most common options. For a
# full list see the documentation:
# http://www.sphinx-doc.org/en/master/config

# -- Path setup --------------------------------------------------------------

# If extensions (or modules to document with autodoc) are in another directory,
# add these directories to sys.path here. If the directory is relative to the
# documentation root, use os.path.abspath to make it absolute, like shown here.
#

# -- Project information -----------------------------------------------------

project = 'pymadcad'
copyright = '2019-2021, jimy byerley'
author = 'jimy byerley'

<<<<<<< HEAD
version = '0.14'			# The short X.Y version
=======
version = '0.15'			# The short X.Y version
>>>>>>> 88c6c9d9
release = 'v'+version	# The full version, including alpha/beta/rc tags


# -- General configuration ---------------------------------------------------
needs_sphinx = '5.1'
# sphinx extensions
extensions = [
    'sphinx.ext.autodoc',  # documentation for docstrings
    'sphinx.ext.intersphinx',  # for external links
    'sphinx.ext.viewcode',  # for links to source code
    'sphinx.ext.napoleon',   # docstring format parser
    'sphinx.ext.autosectionlabel',  # generate links to functions and sections
    'sphinx_collapse',        # allow to collapse portions of text
	'sphinxcontrib.mermaid',  # support for simple markdown schematics
    'myst_parser',            # support for markdown
    'sphinx_rtd_theme',       # page theme
]
myst_enable_extensions = [
	'dollarmath',
	'smartquotes',
	'tasklist',
	]
myst_heading_anchors = 3

# Add any paths that contain templates here, relative to this directory.
templates_path = ['_templates']
source_suffix = ['.rst', '.md']
master_doc = 'index' # The master toctree document

# List of patterns, relative to source directory, that match files and
# directories to ignore when looking for source files.
# This pattern also affects html_static_path and html_extra_path.
exclude_patterns = ['_build', 'Thumbs.db', '.DS_Store']

# The name of the Pygments (syntax highlighting) style to use.
#pygments_style = 'github-dark'  # alternative to the highlight defined in custom.css
add_module_names = False	# remove module names from function docs
default_role = 'code'
primary_domain = 'py'


# -- Options for HTML output -------------------------------------------------
html_logo = 'logo.png'
html_favicon = "logo.ico"
html_static_path = ['static']	# path to custom static files, such as images and stylesheets
html4_writer = True

html_theme = 'sphinx_rtd_theme'

napoleon_numpy_docstring = False
napoleon_google_docstring = True

# -- Options for HTMLHelp output ---------------------------------------------

# Output file base name for HTML help builder.
htmlhelp_basename = 'pymadcaddoc'

# -- Options for Epub output -------------------------------------------------

# Bibliographic Dublin Core info.
epub_title = project
epub_exclude_files = ['search.html']



def setup(app):
    app.add_css_file('custom.css')<|MERGE_RESOLUTION|>--- conflicted
+++ resolved
@@ -19,11 +19,7 @@
 copyright = '2019-2021, jimy byerley'
 author = 'jimy byerley'
 
-<<<<<<< HEAD
-version = '0.14'			# The short X.Y version
-=======
 version = '0.15'			# The short X.Y version
->>>>>>> 88c6c9d9
 release = 'v'+version	# The full version, including alpha/beta/rc tags
 
 
