# -*- coding: utf-8 -*-
#
# Configuration file for the Sphinx documentation builder.
#
# This file does only contain a selection of the most common options. For a
# full list see the documentation:
# http://www.sphinx-doc.org/en/master/config

# -- Path setup --------------------------------------------------------------

# If extensions (or modules to document with autodoc) are in another directory,
# add these directories to sys.path here. If the directory is relative to the
# documentation root, use os.path.abspath to make it absolute, like shown here.
#

# -- Project information -----------------------------------------------------

project = 'pymadcad'
copyright = '2019-2021, jimy byerley'
author = 'jimy byerley'

version = '0.13'			# The short X.Y version
release = 'v'+version	# The full version, including alpha/beta/rc tags


# -- General configuration ---------------------------------------------------
needs_sphinx = '5.1'
# sphinx extensions
extensions = [
    'sphinx.ext.autodoc',  # documentation for docstrings
    'sphinx.ext.intersphinx',  # for external links
    'sphinx.ext.viewcode',  # for links to source code
    'sphinx.ext.napoleon',   # docstring format parser
    'sphinx.ext.autosectionlabel',  # generate links to functions and sections
    'sphinx_collapse',        # allow to collapse portions of text
	'sphinxcontrib.mermaid',  # support for simple markdown schematics
    'myst_parser',            # support for markdown
    'sphinx_rtd_theme',       # page theme
<<<<<<< HEAD
	]
myst_enable_extensions = [
	'dollarmath',
	'smartquotes',
	'tasklist',
	]
myst_heading_anchors = 3


=======
]

>>>>>>> 860e6fc7
# Add any paths that contain templates here, relative to this directory.
templates_path = ['_templates']
source_suffix = ['.rst', '.md']
master_doc = 'index' # The master toctree document

# List of patterns, relative to source directory, that match files and
# directories to ignore when looking for source files.
# This pattern also affects html_static_path and html_extra_path.
exclude_patterns = ['_build', 'Thumbs.db', '.DS_Store']

# The name of the Pygments (syntax highlighting) style to use.
#pygments_style = 'github-dark'  # alternative to the highlight defined in custom.css
add_module_names = False	# remove module names from function docs
default_role = 'code'
primary_domain = 'py'


# -- Options for HTML output -------------------------------------------------
html_logo = 'logo.png'
html_favicon = "logo.ico"
html_static_path = ['static']	# path to custom static files, such as images and stylesheets
html4_writer = True

html_theme = 'sphinx_rtd_theme'

napoleon_numpy_docstring = False
napoleon_google_docstring = True


# -- Options for HTMLHelp output ---------------------------------------------

# Output file base name for HTML help builder.
htmlhelp_basename = 'pymadcaddoc'

# -- Options for Epub output -------------------------------------------------

# Bibliographic Dublin Core info.
epub_title = project
epub_exclude_files = ['search.html']



def setup(app):
    app.add_css_file('custom.css')<|MERGE_RESOLUTION|>--- conflicted
+++ resolved
@@ -36,7 +36,6 @@
 	'sphinxcontrib.mermaid',  # support for simple markdown schematics
     'myst_parser',            # support for markdown
     'sphinx_rtd_theme',       # page theme
-<<<<<<< HEAD
 	]
 myst_enable_extensions = [
 	'dollarmath',
@@ -45,11 +44,6 @@
 	]
 myst_heading_anchors = 3
 
-
-=======
-]
-
->>>>>>> 860e6fc7
 # Add any paths that contain templates here, relative to this directory.
 templates_path = ['_templates']
 source_suffix = ['.rst', '.md']
