--- conflicted
+++ resolved
@@ -41,13 +41,9 @@
 
 
 def isfinite(x):
-<<<<<<< HEAD
 	''' Return false if x contains a `inf` or a `nan` '''
-=======
-	''' return false if x contains a `inf` or a `nan` '''
 	if isinstance(x, (int,float)):
 		return math.isfinite(x)
->>>>>>> 9fa89229
 	return not (glm.any(isinf(x)) or glm.any(isnan(x)))
 
 def norminf(x):
