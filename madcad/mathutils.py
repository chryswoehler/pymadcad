--- conflicted
+++ resolved
@@ -282,13 +282,8 @@
 		return length(noproject(pt-edge[0], dir))
 
 def distance_aa(a1, a2):
-<<<<<<< HEAD
 	''' Axis - axis distance '''
-	return dot(a1[0]-a2[0], normalize(cross(a1[1], a2[1])))
-=======
-	''' axis - axis distance '''
 	return length(project(a1[0]-a2[0], cross(a1[1], a2[1])))
->>>>>>> 88c6c9d9
 
 def distance_ae(axis, edge):
 	''' Axis - edge distance '''
@@ -305,7 +300,7 @@
 		return distance_pa(edge[1], axis)
 		
 def distance_pt(p, triangle):
-	''' point - triangle distance '''
+	''' Point - triangle distance '''
 	normal = cross(triangle[1]-triangle[0], triangle[2]-triangle[0])
 	for i in range(3):
 		if dot(p-triangle[i-1], cross(triangle[i-2]-triangle[i-1], normal)) > 0:
@@ -317,7 +312,7 @@
 
 def bisect(l, index, key=lambda x:x):
 	''' Use dichotomy to get the index of `index` in a list sorted in ascending order
-		key can be used to specify a function that gives numerical value for list elements
+		Key can be used to specify a function that gives numerical value for list elements
 	'''
 	start,end = 0, len(l)
 	while start < end:
