# This file is part of pymadcad,  distributed under license LGPL v3
'''
	The functions here generare meshes from simpler objects (like lower dimension meshes, or simple primitives). You won't find here iterative methods, nor adaptative geometry operations, nor mesh modification operations.
	The functions here may eventually be complex but will always feel predictable and simple from a human perspective.
'''

from .mathutils import *
from .primitives import Axis
from .mesh import Mesh, Web, Wire, edgekey, facekeyo, MeshError, web, wire, suites, mkquad, mktri
from . import triangulation
from . import settings
from . import primitives
from .nprint import nprint

from copy import copy


__all__ = [
	'extrans', 'extrusion', 'revolution', 'saddle', 'tube', 
	'repeat', 'thicken', 'inflate', 'inflate_offsets', 'expand',
	'flatsurface', 'icosurface', 'subdivide',
	'square', 'brick', 'cylinder', 'cone', 'pyramid', 'icosahedron', 'icosphere', 'uvsphere', 'regon', 
	]

	
# --- extrusion things ---


<<<<<<< HEAD
def extrusion(trans, line, alignment=0):
	''' Create a surface by extruding the given outline by a transformation
		
		Parameters:

			line:         a line (Web or Wire) or a surface (Mesh) to extrude
			trans:        any transformation object accepted by `mathutils.transform`
			alignment:	  when > 0 the line is extruded both sides (the transformation is linearly interpoled)
=======
def extrusion(trans, line: Web, alignment:float=0) -> Mesh:
	''' create a surface by extruding the given outline by a transformation
		
		Parameters:
			line:         a line (Web or Wire) or a surface (Mesh) to extrude
			trans:        any transformation object accepted by `mathutils.transform`
			alignment:	   when > 0 the line is extruded both sides (the transformation is linearly interpoled)
>>>>>>> 9fa89229
	'''
	trans = transform(trans)
	neutral = mat4()
	return extrans(line, [
				neutral + (trans-neutral)*(-alignment),
				neutral + (trans-neutral)*(1-alignment),
				],
				[(0,1,0)])

<<<<<<< HEAD
def revolution(angle, axis, profile, resolution=None):
	''' Create a revolution surface by extruding the given outline
=======
def revolution(angle: float, axis: Axis, profile: Web, resolution=None) -> Mesh:
	''' create a revolution surface by extruding the given outline
>>>>>>> 9fa89229
		`steps` is the number of steps between the start and the end of the extrusion
		
		Parameters:
			angle:    angle of rotation between the given profile and the final produced profile
			axis:     the axis to rotate around
			profile:  the shape to extrude
			resolution:   resolution setting for the biggest produced circle, such as for primitives
	'''
	if not isinstance(profile, (Mesh,Web,Wire)):	
		profile = web(profile)
	# get the maximum radius, to compute the curve resolution
	radius = 0
	for pt in profile.points:
		v = pt-axis[0]
		v -= project(v,axis[1])
		radius = max(radius, length(v))
	steps = settings.curve_resolution(abs(angle*radius), abs(angle), resolution)+2
	# use extrans
	def trans():
		for i in range(steps):
			yield rotatearound(i/(steps-1)*angle, axis)
	def links():
		for i in range(steps-2):          yield (i,i+1, 0)
		if abs(angle-2*pi) <= NUMPREC:    yield (steps-2, 0, 0)
		else:                             yield (steps-2, steps-1, 0)
	return extrans(profile, trans(), links())

<<<<<<< HEAD
def saddle(web1, web2):
	''' Create a surface by extruding outine1 translating each instance to the next point of outline2
=======
def saddle(web1: Web, web2: Web) -> Mesh:
	''' create a surface by extruding outine1 translating each instance to the next point of outline2
>>>>>>> 9fa89229
	'''
	web1, web2 = web(web1), web(web2)
	def trans():
		s = web2.points[0]
		for p in web2.points:
			yield translate(mat4(1), p-s)
	return extrans(web1, trans(), ((*e,t)  for e,t in zip(web2.edges, web2.tracks)))

<<<<<<< HEAD
def tube(outline, path, end=True, section=True):
	''' Create a tube surface by extrusing the outline along the path
		if section is True, there is a correction of the segments to keep the section undeformed by the curve
=======
def tube(outline: Web, path: Wire, end=True, section=True) -> Mesh:
	''' create a tube surface by extrusing the outline along the path
		if `section` is True, there is a correction of the segments to keep the section undeformed by the curve
>>>>>>> 9fa89229
	'''
	path = wire(path)
	def trans():
		lastrot = quat()
		l = len(path)-1
		yield mat4(1)
		for i in range(1,l+1):
			
			if i < l:
				# calculer l'angle a ce coude
				o = path[i]
				v1 = normalize(path[i-1]-o)
				v2 = normalize(path[i+1]-o)
				c = cross(-v1,v2)
				o = dot(-v1,v2)
				cl = length(c)
				cn = c/cl
				ha = atan2(cl,o)/2
				hrot = angleAxis(ha, cn)
				# calcul de la rotation de la section
				rot = hrot * lastrot
				lastrot = hrot * rot
				m = mat3_cast(rot)
				# deformation de la section pour ne pas réduire le volume
				if section:	
					m = scaledir(normalize(v1+v2), 1/cos(ha)) * m
			else:
				m = mat3_cast(lastrot)
			# construction de la transformation
			yield transform(path[i]) * mat4(m) * transform(-path[0])
	
	trans = trans()
	if not end:		next(trans)
	# handle wires with no tracks
	if path.tracks:		links = ((i, i+1, path.tracks[i]) for i in range(len(path)-1))
	else:				links = ((i, i+1, 0) for i in range(len(path)-1))
	# generate
	return extrans(outline, trans, links)


<<<<<<< HEAD
def extrans(section, transformations, links) -> 'Mesh':
	''' Create a surface by extruding and transforming the given outline.
=======
def extrans(section, transformations, links) -> Mesh:
	''' create a surface by extruding and transforming the given outline.
>>>>>>> 9fa89229
		
		Parameters:
			section:           a `Web` or a `Mesh`
			transformations:   iterable of mat4, one each section
			link:              iterable of tuples (a,b,t)  with:
									`(a,b)` the sections to link (indices of values returned by `transformation`).
									`t` the group number of that link, to combine with the section groups		
	'''
	# prepare
	if isinstance(section, Mesh):
		face = copy(section)
		face.strippoints()
		section = face.outlines()
	else:
		face = None
		section = copy(web(section))
	reindex = section.strippoints()
	
	mesh = Mesh()	  # result mesh
	extremities = {}  # index of extremities in links graph (similar to Web extremities), associated to a boolean telling the direction of that extremity
	kept = {}         # transformations kept in memory, indexed by their sections
	groups = {}       # groups created by the extransion
	
	l = len(section.points)
	
	# generate all sections faces using links
	for a,b,u in links:
		al = a*l
		bl = b*l
		for (c,d),v in zip(section.edges, section.tracks):
			mesh.faces.append((al+c, al+d, bl+d))
			mesh.faces.append((al+c, bl+d, bl+c))
			t = groups.setdefault((u,v), len(groups))
			mesh.tracks.append(t)
			mesh.tracks.append(t)
		# find extremities
		if face:
			if a in extremities:   del extremities[a]
			else:	               extremities[a] = True
			if b in extremities:   del extremities[b]
			else:                  extremities[b] = False
	
	# generate all combined groups
	mesh.groups = [None] * len(groups)
	for (u,v), t in groups.items():
		mesh.groups[t] = section.groups[v]	# NOTE will change in the future to mention both u and v
	
	# generate all sections points using transformations
	for k,trans in enumerate(transformations):
		for p in section.points:
			mesh.points.append(vec3(trans*vec4(p,1)))
		# keep extremities transformations
		if face and k in extremities:
			kept[k] = trans
	
	# append faces at extremities
	if face:
		merges = {}  # point merge dictionnary at faces insertion
		
		for k, orient in extremities.items():
			for src,dst in enumerate(reindex):
				if dst >= 0:
					merges[src + len(mesh.points)] = dst + l*k
			end = face .transform(kept[k])
			mesh += end if extremities[k] else end.flip()
		mesh.mergepoints(merges)
	
	mesh.check()
	return mesh
	
def linstep(start, stop, x):
	if x <= start:	return 0
	if x >= stop:	return 1
	return (x-start)/(stop-start)

<<<<<<< HEAD
def inflateoffsets(surf, distance, method='face') -> '[vec3]':
	''' Displacements vectors for points of a surface we want to inflate.
=======
def inflate_offsets(surface: Mesh, offset: float, method='face') -> '[vec3]':
	''' displacements vectors for points of a surfaceace we want to inflate.
>>>>>>> 9fa89229
		
		Parameters:
			offset:
				the distance from the surface to the offseted surface. its meaning depends on `method`
			method:     
				determines if the distance is from the old to the new faces, edges or points
				possible values: `'face', 'edge', 'point'`
	'''
	pnormals = surface.vertexnormals()
	
	# smooth normal offsets laterally when they are closer than `offset`
	outlines = surface.outlines_oriented()
	l = len(pnormals)
	normals = deepcopy(pnormals)
	for i in range(5):	# the number of steps is the diffusion distance through the mesh
		for a,b in outlines:
			d = surface.points[a] - surface.points[b]		# edge direction
			t = cross(pnormals[a]+pnormals[b], d)	# surface tangent normal to the edge
			# contribution stars when the offseted points are closer than `offset`
			contrib = 1 - smoothstep(0, offset, length(offset*(pnormals[a]-pnormals[b])+d))
			normals[a] += contrib * 0.5*project(pnormals[b]-pnormals[a], t)
			normals[b] += contrib * 0.5*project(pnormals[a]-pnormals[b], t)
		# renormalize
		for i in range(l):
			pnormals[i] = normals[i] = normalize(normals[i])
	
	# compute offset length depending on the method
	if method == 'face':
		lengths = [inf]*len(pnormals)
		for face in surface.faces:
			fnormal = surface.facenormal(face)
			for p in face:
				lengths[p] = min(lengths[p], 1/dot(pnormals[p], fnormal))
		return typedlist((pnormals[p]*lengths[p]*offset   for p in range(len(pnormals))), dtype=vec3)
	
	elif method == 'edge':
		lengths = [inf]*len(pnormals)
		for edge,enormal in surface.edgenormals().items():
			for p in edge:
				lengths[p] = min(lengths[p], 1/dot(pnormals[p], enormal))
		return typedlist((pnormals[p]*lengths[p]*offset	for p in range(len(pnormals))), dtype=vec3)
		
	elif method == 'point':
		return typedlist((pnormals[p]*offset	for p in range(len(pnormals))), dtype=vec3)

<<<<<<< HEAD
def inflate(surf, distance, method='face') -> 'Mesh':
	''' Move all points of the surface to make a new one at a certain distance of the last one
=======
def inflate(surface:Mesh, offset:float, method='face') -> 'Mesh':
	''' move all points of the surface to make a new one at a certain distance of the last one
>>>>>>> 9fa89229

		Parameters:
			offset:       the distance from the surface to the offseted surface. its meaning depends on `method`
			method:       determines if the distance is from the old to the new faces, edges or points
	'''
	return Mesh(
				typedlist((p+d   for p,d in zip(surface.points, inflate_offsets(surface, offset, method))), dtype=vec3),
				surface.faces,
				surface.tracks,
				surface.groups)

<<<<<<< HEAD
def thicken(surf, thickness, alignment=0, method='face') -> 'Mesh':
	''' Thicken a surface by extruding it, points displacements are made along normal. 
=======
def thicken(surface: Mesh, thickness: float, alignment:float=0, method='face') -> 'Mesh':
	''' thicken a surface by extruding it, points displacements are made along normal. 
>>>>>>> 9fa89229

		Parameters:
			thickness:    determines the distance between the two surfaces (can be negative to go the opposite direction to the normal).
			alignment:    specifies which side is the given surface: 0 is for the first, 1 for the second side, 0.5 thicken all apart the given surface.
			method:       determines if the thickness is from the old to the new faces, edges or points
	'''
	displts = inflate_offsets(surface, thickness, method)
	
	a = alignment
	b = alignment-1
	m = (	Mesh(
				typedlist((p+d*a  for p,d in zip(surface.points,displts)), dtype=vec3), 
				surface.faces[:], 
				surface.tracks[:], 
				surface.groups)
		+	Mesh(
				typedlist((p+d*b  for p,d in zip(surface.points,displts)), dtype=vec3), 
				surface.faces, 
				surface.tracks, 
				surface.groups[:]
				) .flip() 
		)
	t = len(m.groups)
	l = len(surface.points)
	m.groups.append(None)
	for e in surface.outlines_oriented():
		mkquad(m, (e[0], e[1], e[1]+l, e[0]+l), t)
	return m


def expand(surface: Mesh, offset: float, collapse=True) -> Mesh:
	''' generate a surface expanding the input mesh on the tangent of the ouline neighboring faces
	
		Parameters:
			offset:		distance from the outline point to the expanded outline points
			collapse:	if True, expanded points leading to crossing edges will collapse into one
	'''
	# outline with associated face normals
	pts = surface.points
	edges = {}
	for face in surface.faces:
		for e in ((face[0], face[1]), (face[1], face[2]), (face[2],face[0])):
			if e in edges:	del edges[e]
			else:			edges[(e[1], e[0])] = surface.facenormal(face)
	
	# return the point on tangent for a couple of edges from the frontier
	def tangent(e0, e1):
		mid = axis_midpoint(
				(pts[e0[1]], pts[e0[0]] - pts[e0[1]]), 
				(pts[e1[0]], pts[e1[1]] - pts[e1[0]]),
				)
		d0 = pts[e0[1]] - pts[e0[0]]
		d1 = pts[e1[1]] - pts[e1[0]]
		n0, n1 = edges[e0], edges[e1]
		t = normalize(cross(n0, n1) + NUMPREC*(d0*length(d1)-d1*length(d0)) + NUMPREC**2 * (cross(n0, d0) + cross(n1, d1)))
		if dot(t, cross(n0, d0)) < 0:
			t = -t
		return mid + t * offset
	
	# cross neighbooring normals
	for loop in suites(edges, cut=False):
		assert loop[-1] == loop[0],  "non-manifold input mesh"
		loop.pop()
		# compute the offsets, and remove anticipated overlapping geometries
		extended = [None]*len(loop)
		for i in range(len(loop)):
			# consecutive edges around i-1
			ei0 = (loop[i-2], loop[i-1])
			ei1 = (loop[i-1], loop[i])
			ti = tangent(ei0, ei1)
			if collapse:
				tk = deepcopy(ti)
				weight = 1
				# j is moving to find how much points to gather
				ej0 = ei0
				for j in reversed(range(i-len(loop)+1, i-1)):
					# consecutive edges aroung j
					ej0, ej1 = (loop[j-1], loop[j]), ej0
					tj = tangent(ej0, ej1)
					
					if dot(ti - tj, pts[ei1[0]] - pts[ej0[1]]) <= NUMPREC * length2(pts[ei1[0]] - pts[ej0[1]]):
						tk += tj
						weight += 1
					else:
						break
				# store tangents
				for k in range(j+1, i):
					extended[k] = tk/weight
			else:
				extended[i-1] = ti
		
		# insert the new points
		j = l = len(pts)
		g = len(surface.groups)
		surface.groups.append(None)
		for i in range(len(extended)):
			if extended[i] != extended[i-1]:
				pts.append(extended[i])
				
		# create the faces
		for i in range(len(extended)):
			if extended[i] != extended[i-1]:
				mkquad(surface, (loop[i-1], loop[i], j, (j if j > l else len(pts)) -1), g)
				j += 1
			else:
				mktri(surface, (loop[i-1], loop[i], (j if j > l else len(pts)) -1), g)
	
	return surface

def axis_midpoint(a0: Axis, a1: Axis, x=0.5) -> vec3:
	''' return the midpoint of two axis. 
		`x` is the blending factor between `a0` and `a1`
		
		- `x = 0` gives the point of `a0` the closest to `a1`
		- `x = 1` gives the point of `a1` the closest to `a0`
	'''
	p0, d0 = a0
	p1, d1 = a1
	if dot(d0,d1)**2 == length2(d0)*length2(d1):
		return mix(p0, p1, 0.5)
	return mix(
		p0 + unproject(project(p1-p0, noproject(d0, d1)), d0),
		p1 + unproject(project(p0-p1, noproject(d1, d0)), d1),
		x)


# --- filling things ---

def flatsurface(outline, normal=None) -> 'Mesh':
	''' Generates a surface for a flat outline using the prefered triangulation method .
	
		if `normal` is specified, it must be the normal vector to the plane, and will be used to orient the face.
	'''
	if isinstance(outline, Wire):
		m = triangulation.triangulation_outline(outline, normal)
	else:
		m = triangulation.triangulation(web(outline), normal)
	if normal and dot(m.facenormal(0), normal) < 0:
		m = m.flip()
	return m


def icosurface(pts, ptangents, resolution=None) -> 'Mesh':
	''' Generate a surface ICO (a subdivided triangle) with its points interpolated using interpol2tri.
	
		- If normals are given instead of point tangents (for ptangents), the surface will fit a sphere.
		- Else `ptangents` must be a list of couples (2 edge tangents each point).
	'''
	# compute normals to points
	if isinstance(ptangents[0], tuple):
		normals = [None]*3
		for i in range(3):
			normals[i] = normalize(cross(ptangents[i][0], ptangents[i][1]))
	else:
		# if normals are given instead of tangents, compute tangents to fit a sphere surface
		normals = ptangents
		ptangents = [None]*3
		for i in range(3):
			ptangents[i] = (
				normalize(noproject(pts[i-2]-pts[i], normals[i])) * arclength(pts[i], pts[i-2], normals[i], normals[i-2]),
				normalize(noproject(pts[i-1]-pts[i], normals[i])) * arclength(pts[i], pts[i-1], normals[i], normals[i-1]),
				)
	
	# evaluate resolution (using a bad approximation of the length for now)
	div = max(( settings.curve_resolution(
					distance(pts[i-1], pts[i-2]), 
					anglebt(normals[i-1], normals[i-2]), 
					resolution)
				for i in range(3) ))
	
	return dividedtriangle(lambda u,v: intri_sphere(pts, ptangents, u,v), div)
	
def dividedtriangle(placement, div=1) -> 'Mesh':
	''' Generate a subdivided triangle with points placed according to the placement closure
		`placement(a,b) -> vec3`
		with a,b such as a+b+c = 1 with a,b,c within [0;1]
	'''
	segts = div+2
	# place points
	mesh = Mesh(groups=[None])
	for i in range(segts):
		u = i/(segts-1)				
		for j in range(segts-i):
			v = j/(segts-1)
			p = placement(u,v)
			mesh.points.append(p)
	# create faces
	c = 0
	for i in reversed(range(1,segts+1)):
		for j in range(i-1):
			s = c+j
			mesh.faces.append((s, s+i, s+1))
		for j in range(1,i-1):
			s = c+j
			mesh.faces.append((s, s+i-1, s+i))
		c += i
	mesh.tracks = typedlist.full(0, len(mesh.faces), 'I')

	return mesh


def subdivide(mesh, div=1) -> 'Mesh':
	''' Subdivide all faces by the number of cuts '''
	n = div+2
	pts = typedlist(dtype=vec3)
	faces = typedlist(dtype=uvec3)
	tracks = typedlist(dtype='I')
	c = 0
	for f,t in enumerate(mesh.tracks):
		# place the points
		o,p0,p1 = mesh.facepoints(f)
		x = p0-o
		y = p1-o
		for i in range(n):
			u = i/(n-1)	
			for j in range(n-i):
				v = j/(n-1)
				p = o + u*x + v*y
				pts.append(p)
		# create the faces
		for i in reversed(range(1,n+1)):
			for j in range(i-1):
				s = c+j
				faces.append(uvec3(s, s+i, s+1))
			for j in range(1,i-1):
				s = c+j
				faces.append(uvec3(s, s+i-1, s+i))
			c += i
		tracks.extend([t] * (len(faces)-len(tracks)))
	
	new = Mesh(pts, faces, tracks)
	new.mergeclose()
	return new


# --- standard shapes ---
	
def brick(*args, **kwargs) -> 'Mesh':
	''' A simple brick with rectangular sides 
	
		Constructors
		
			- brick(Box)
			- brick(min, max)
			- brick(center=vec3(0), width=vec3(-inf))
	'''
	if len(args) == 1 and not kwargs and isinstance(args[0], Box):		
		box = args[0]
	else:							
		box = Box(*args, **kwargs)
	mesh = Mesh(
		[
			vec3(1, 0, 0),
			vec3(1, 0, 1),
			vec3(0, 0, 1),
			vec3(0, 0, 0),
			vec3(1, 1, 0),
			vec3(1, 1, 1),
			vec3(0, 1, 1),
			vec3(0, 1, 0)],
		[
			uvec3(0, 1, 2),
			uvec3(0, 2, 3),
			uvec3(4, 7, 6),
			uvec3(4, 6, 5),
			uvec3(0, 4, 5),
			uvec3(0, 5, 1),
			uvec3(1, 5, 6),
			uvec3(1, 6, 2),
			uvec3(2, 6, 7),
			uvec3(2, 7, 3),
			uvec3(4, 0, 3),
			uvec3(4, 3, 7)],
		[	0, 0, 1, 1, 2, 2, 3, 3, 4, 4, 5, 5	],
		[None] * 6,
		)
	for i in range(len(mesh.points)):
		mesh.points[i] = mesh.points[i]*box.width + box.min
	return mesh
	
def cylinder(bottom:vec3, top:vec3, radius:float, fill=True) -> 'Mesh':
	''' Create a revolution cylinder, with the given radius 
	
		Parameters:
		
			bottom, top (vec3): the cylinder extremities centers
			fill (bool):        whether to put faces at both extremities
	'''
	direction = top-bottom
	base = wire(primitives.Circle((bottom,normalize(direction)), radius))
	if fill:	base = flatsurface(base).flip()
	return extrusion(direction, base)

def cone(summit:vec3, base:vec3, radius:float, fill=True) -> 'Mesh':
	''' Create a revolution cone, with a base of the given radius 
	
		Parameters:
			
			summit (vec3):  The point at the top of the cone
			base (vec3):    the center point of the base
			fill (bool):    whether to put a face at the base
	'''
	base = wire(primitives.Circle((base, normalize(summit-base)), radius))
	if fill:	base = flatsurface(base)
	return pyramid(summit, base)
		
def pyramid(summit:vec3, base) -> 'Mesh':
	''' Create a pyramid with the given summit point and the given base 
	
		Parameters:
			summit (vec3):   the top (summit) of the cone, not necessarity in the center of the shape
			base: (Mesh,Web,Wire):  the base shape
	'''
	if isinstance(base, Mesh):
		outline = base.outlines().flip()
		outline.stripgroups()
		result = Mesh(base.points, groups=outline.groups)
	else:
		outline = web(base)
		result = Mesh(points=outline.points, groups=outline.groups)
	
	p = len(result.points)
	result.points.append(summit)
	for edge, track in zip(outline.edges, outline.tracks):
		result.faces.append(uvec3(edge, p))
		result.tracks.append(track)
	
	if isinstance(base, Mesh):
		result += base.flip()

	return result

def square(axis:primitives.Axis, width:float) -> 'Mesh':
	''' Return a simple square with the given normal axis and square width.
		Useful to quickly create a cutplane
	'''
	x,y,z = dirbase(axis[1])
	return Mesh(
		typedlist([axis[0]+0.6*width*p   for p in ((x+y), (y-x), (-y-x), (-y+x))]),
		typedlist([uvec3(0,1,2), uvec3(2,3,0)]),
		groups=[None],
		)

def icosahedron(center:vec3, radius:float) -> 'Mesh':
	''' A simple icosahedron (see https://en.wikipedia.org/wiki/Icosahedron) '''
	phi = (1+ sqrt(5)) /2	# golden ratio
	m = Mesh(
		typedlist([
			vec3(0, 1, phi),
			vec3(1, phi, 0),
			vec3(phi, 0, 1),
			vec3(0, -1, phi),
			vec3(-1, phi, 0),
			vec3(phi, 0, -1),
			vec3(0, 1, -phi),
			vec3(1, -phi, 0),
			vec3(-phi, 0, 1),
			vec3(0, -1, -phi),
			vec3(-1, -phi, 0),
			vec3(-phi, 0, -1),
		]),
		typedlist([
			uvec3(0,1,4), uvec3(0,2,1), uvec3(0,3,2), uvec3(0,8,3), uvec3(0,4,8),
			uvec3(2,5,1), uvec3(1,6,4), uvec3(4,11,8), uvec3(8,10,3), uvec3(3,7,2),
			uvec3(3,10,7), uvec3(2,7,5), uvec3(1,5,6), uvec3(4,6,11), uvec3(8,11,10),
			uvec3(7,9,5), uvec3(5,9,6), uvec3(6,9,11), uvec3(11,9,10), uvec3(10,9,7),
		]),
		)
	f = radius/length(m.points[0])
	for i,p in enumerate(m.points):
		m.points[i] = f*p + center
	return m

def icosphere(center:vec3, radius:float, resolution=None) -> 'Mesh':
	''' A simple icosphere with an arbitrary resolution (see https://en.wikipedia.org/wiki/Geodesic_polyhedron).
	
		Points are obtained from a subdivided icosahedron and reprojected on the desired radius.
	'''
	ico = icosahedron(center, radius)
	div = settings.curve_resolution(2/6*pi*radius, 2/6*pi, resolution)
	ico = subdivide(ico, div-1)
	for i,p in enumerate(ico.points):
		ico.points[i] = center + radius * normalize(p-center)
	return ico

def uvsphere(center:vec3, radius:float, alignment=vec3(0,0,1), resolution=None) -> 'Mesh':
	''' A simple uvsphere (simple sphere obtained with a revolution of an arc) '''
	x,y,z = dirbase(alignment)
	mesh = revolution(2*pi, 
			(center, z),
			web(primitives.ArcCentered(
				(center,x), 
				center+radius*z, 
				center-radius*z, 
				resolution=resolution)),
			resolution=resolution)
	mesh.mergeclose()
	return mesh

def regon(axis:primitives.Axis, radius, n, alignment=None) -> 'Wire':
	''' Create a regular n-gon `Wire`, the same way we create a `Circle` '''
	return primitives.Circle(axis, radius, 
				resolution=('div',n), 
				alignment=alignment or vec3(1,0,0),
				).mesh() .segmented()

def repeat(pattern, n:int, transform):
	''' Create a mesh duplicating n times the given pattern, each time applying the given transform.
		
		Parameters:
		
			pattern:   can either be a `Mesh`, `Web` or `Wire`   
						the return type will depend on the input type
			n:         the number of repetitions
			transform:     is the transformation between each duplicate
	'''
	current = pattern
	pool = type(pattern)(groups=pattern.groups)
	if n:	pool += current
	for i in range(1,n):
		current = current.transform(transform)
		pool += current
	return pool

<|MERGE_RESOLUTION|>--- conflicted
+++ resolved
@@ -26,24 +26,13 @@
 # --- extrusion things ---
 
 
-<<<<<<< HEAD
-def extrusion(trans, line, alignment=0):
+def extrusion(trans, line: Web, alignment:float=0) -> Mesh:
 	''' Create a surface by extruding the given outline by a transformation
-		
-		Parameters:
-
-			line:         a line (Web or Wire) or a surface (Mesh) to extrude
-			trans:        any transformation object accepted by `mathutils.transform`
-			alignment:	  when > 0 the line is extruded both sides (the transformation is linearly interpoled)
-=======
-def extrusion(trans, line: Web, alignment:float=0) -> Mesh:
-	''' create a surface by extruding the given outline by a transformation
 		
 		Parameters:
 			line:         a line (Web or Wire) or a surface (Mesh) to extrude
 			trans:        any transformation object accepted by `mathutils.transform`
 			alignment:	   when > 0 the line is extruded both sides (the transformation is linearly interpoled)
->>>>>>> 9fa89229
 	'''
 	trans = transform(trans)
 	neutral = mat4()
@@ -53,13 +42,8 @@
 				],
 				[(0,1,0)])
 
-<<<<<<< HEAD
-def revolution(angle, axis, profile, resolution=None):
+def revolution(angle: float, axis: Axis, profile: Web, resolution=None) -> Mesh:
 	''' Create a revolution surface by extruding the given outline
-=======
-def revolution(angle: float, axis: Axis, profile: Web, resolution=None) -> Mesh:
-	''' create a revolution surface by extruding the given outline
->>>>>>> 9fa89229
 		`steps` is the number of steps between the start and the end of the extrusion
 		
 		Parameters:
@@ -87,14 +71,8 @@
 		else:                             yield (steps-2, steps-1, 0)
 	return extrans(profile, trans(), links())
 
-<<<<<<< HEAD
-def saddle(web1, web2):
-	''' Create a surface by extruding outine1 translating each instance to the next point of outline2
-=======
 def saddle(web1: Web, web2: Web) -> Mesh:
-	''' create a surface by extruding outine1 translating each instance to the next point of outline2
->>>>>>> 9fa89229
-	'''
+	''' Create a surface by extruding outine1 translating each instance to the next point of outline2'''
 	web1, web2 = web(web1), web(web2)
 	def trans():
 		s = web2.points[0]
@@ -102,15 +80,8 @@
 			yield translate(mat4(1), p-s)
 	return extrans(web1, trans(), ((*e,t)  for e,t in zip(web2.edges, web2.tracks)))
 
-<<<<<<< HEAD
-def tube(outline, path, end=True, section=True):
-	''' Create a tube surface by extrusing the outline along the path
-		if section is True, there is a correction of the segments to keep the section undeformed by the curve
-=======
 def tube(outline: Web, path: Wire, end=True, section=True) -> Mesh:
-	''' create a tube surface by extrusing the outline along the path
-		if `section` is True, there is a correction of the segments to keep the section undeformed by the curve
->>>>>>> 9fa89229
+	''' Create a tube surface by extruding the outline along the path if `section` is True, there is a correction of the segments to keep the section rigid by the curve
 	'''
 	path = wire(path)
 	def trans():
@@ -151,13 +122,8 @@
 	return extrans(outline, trans, links)
 
 
-<<<<<<< HEAD
-def extrans(section, transformations, links) -> 'Mesh':
+def extrans(section, transformations, links) -> Mesh:
 	''' Create a surface by extruding and transforming the given outline.
-=======
-def extrans(section, transformations, links) -> Mesh:
-	''' create a surface by extruding and transforming the given outline.
->>>>>>> 9fa89229
 		
 		Parameters:
 			section:           a `Web` or a `Mesh`
@@ -233,17 +199,12 @@
 	if x >= stop:	return 1
 	return (x-start)/(stop-start)
 
-<<<<<<< HEAD
-def inflateoffsets(surf, distance, method='face') -> '[vec3]':
+def inflate_offsets(surface: Mesh, offset: float, method='face') -> '[vec3]':
 	''' Displacements vectors for points of a surface we want to inflate.
-=======
-def inflate_offsets(surface: Mesh, offset: float, method='face') -> '[vec3]':
-	''' displacements vectors for points of a surfaceace we want to inflate.
->>>>>>> 9fa89229
 		
 		Parameters:
 			offset:
-				the distance from the surface to the offseted surface. its meaning depends on `method`
+				the distance from the surface to the offset surface. Its meaning depends on `method`
 			method:     
 				determines if the distance is from the old to the new faces, edges or points
 				possible values: `'face', 'edge', 'point'`
@@ -258,7 +219,7 @@
 		for a,b in outlines:
 			d = surface.points[a] - surface.points[b]		# edge direction
 			t = cross(pnormals[a]+pnormals[b], d)	# surface tangent normal to the edge
-			# contribution stars when the offseted points are closer than `offset`
+			# contribution stars when the offset points are closer than `offset`
 			contrib = 1 - smoothstep(0, offset, length(offset*(pnormals[a]-pnormals[b])+d))
 			normals[a] += contrib * 0.5*project(pnormals[b]-pnormals[a], t)
 			normals[b] += contrib * 0.5*project(pnormals[a]-pnormals[b], t)
@@ -285,13 +246,8 @@
 	elif method == 'point':
 		return typedlist((pnormals[p]*offset	for p in range(len(pnormals))), dtype=vec3)
 
-<<<<<<< HEAD
-def inflate(surf, distance, method='face') -> 'Mesh':
+def inflate(surface:Mesh, offset:float, method='face') -> 'Mesh':
 	''' Move all points of the surface to make a new one at a certain distance of the last one
-=======
-def inflate(surface:Mesh, offset:float, method='face') -> 'Mesh':
-	''' move all points of the surface to make a new one at a certain distance of the last one
->>>>>>> 9fa89229
 
 		Parameters:
 			offset:       the distance from the surface to the offseted surface. its meaning depends on `method`
@@ -303,13 +259,8 @@
 				surface.tracks,
 				surface.groups)
 
-<<<<<<< HEAD
-def thicken(surf, thickness, alignment=0, method='face') -> 'Mesh':
+def thicken(surface: Mesh, thickness: float, alignment:float=0, method='face') -> 'Mesh':
 	''' Thicken a surface by extruding it, points displacements are made along normal. 
-=======
-def thicken(surface: Mesh, thickness: float, alignment:float=0, method='face') -> 'Mesh':
-	''' thicken a surface by extruding it, points displacements are made along normal. 
->>>>>>> 9fa89229
 
 		Parameters:
 			thickness:    determines the distance between the two surfaces (can be negative to go the opposite direction to the normal).
@@ -341,7 +292,7 @@
 
 
 def expand(surface: Mesh, offset: float, collapse=True) -> Mesh:
-	''' generate a surface expanding the input mesh on the tangent of the ouline neighboring faces
+	''' Generate a surface expanding the input mesh on the tangent of the ouline neighboring faces
 	
 		Parameters:
 			offset:		distance from the outline point to the expanded outline points
@@ -420,7 +371,7 @@
 	return surface
 
 def axis_midpoint(a0: Axis, a1: Axis, x=0.5) -> vec3:
-	''' return the midpoint of two axis. 
+	''' Return the midpoint of two axis. 
 		`x` is the blending factor between `a0` and `a1`
 		
 		- `x = 0` gives the point of `a0` the closest to `a1`
