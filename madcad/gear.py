# This file is part of pymadcad,  distributed under license LGPL v3
'''
	This module provide functions to generate racks and gears with many different shapes.

	The mainstream gears are involute gears (using involute of circles as contact curves). This is due to the standard shape of racks. And involute gears are the best choice for most designs, which is why the current implementation focusses on them.

	However the tools here are modular, which means you can combine them with your own functions to create customized gears.

	Examples
	--------

	As a first use, you may want to generate a fully finished spur gear
	If you do not specify optional arguments, the function will provide good defaults for it.

		>>> # fully featured gear
		>>> gear(step=3, z=12, depth=4, bore_radius=1.5)

	You may want to generate a more bizarre gear, with a a different hub for instance. You will then need to assemble a gear from its 3 components:  exterior (tooths), structure (between hub and exterior), and hub (what holds the gear on an axis)

		>>> # this assemble a gear specifying each independant sub-parts
		>>> ext_radius = (3*12)/(2*pi) - 3
		>>> int_radius = 4
		>>> geargather(
		...		gearexterior(repeat_circular(gearprofile(3, 30), 30), depth=4),
		...		gearstructure('rounded', ext_radius, int_radius, 2, patterns=6),
		...		my_hub_mesh,
		...		)

	For reuse in your custom functions, the functions used to generate the gears are exposed:

		>>> # this is the raw profile of a tooth
		>>> gearprofile(step=3, z=12)
'''

from .mathutils import *
from .mesh import Web, Wire, Mesh, web, wire
from .blending import junction, blendpair
from .generation import extrusion, revolution, repeat, extrans
from .primitives import Circle, ArcCentered, Segment
from .triangulation import triangulation
from .selection import *
from .rendering import show
from .cut import bevel, chamfer
from .boolean import intersection
from . import settings

from math import *
from functools import reduce, partial
from operator import add
from copy import copy



def rackprofile(step, h=None, offset=0, alpha=radians(20), resolution=None) -> Wire:
	''' Generate a 1-period tooth profile for a rack

		Parameters:

			step:		period length over the primitive line
			h:		    tooth half height
			offset:     rack reference line offset with the primitive line (as a distance)
			              - the primitive line is the adherence line with gears
			              - the reference line is the line half the tooth is above and half below
			alpha:		angle of the tooth sides, a.k.a  pressure angle of the contact
	'''
	if h is None:
		h = default_height(step, alpha)
	e = offset  # change name for convenience
	x = 0.5 + 2*e/step*tan(alpha)  # fraction of the tooth above the primitive circle
<<<<<<< HEAD

=======
  
>>>>>>> 9747e41f
	return Wire([
		vec3(step*x/2 - tan(alpha) * ( h-e),   h-e,  0),
		vec3(step*x/2 - tan(alpha) * (-h-e),  -h-e,  0),
		vec3(step*(2-x)/2 + tan(alpha) * (-h-e),  -h-e,  0),
		vec3(step*(2-x)/2 + tan(alpha) * ( h-e),   h-e,  0),
		vec3(step*(2+x)/2 - tan(alpha) * ( h-e),   h-e,  0),
		], groups=['rack'])


def gearprofile(step, z, h=None, offset=0, alpha=radians(20), resolution=None, **kwargs) -> Wire:
	''' Generate a 1-period tooth profile for a straight gear


		Parameters:

			step:		period length over the primitive circle
			z:			number of tooth on the gear this profile is meant for
			h:			tooth half height
			offset:		offset distance of the matching rack profile (see above)
			alpha:		pressure angle in the contact
	'''
	if h is None:
		h = default_height(step, alpha)
	p = step*z / (2*pi)	# primitive circle
	c = p * cos(alpha)	# tangent circle to gliding axis

	e = offset  # change name for convenience
	#e = offset + 0.05*h  # the real offset is 5% (the 1*m, 1.25*m) when the standard says it is 0
	x = 0.5 + 2*offset/step*tan(alpha)  # fraction of the tooth above the primitive circle

	o0 = angle(involute(c, 0, tan(alpha)))	# offset of contact curve
	oi = atan((h-e)/p * tan(alpha))		# offset of interference curve

	l0 = involuteat(c, p+h+e)	# interval size of contact curve

	# if the tooth height is unreachable, find the intersection between the two contact curves
	t0 = -step/(2*p)*x - o0
	t = t0+l0
	if involute(c, t0, t)[1] > 0:
		# Newton solver method
		for i in range(5):
			f = sin(t) + cos(t)*(t0-t)
			J = - sin(t)*(t0-t)
			t -= f/J
		l0 = t-t0

	# if there is an interference curve
	interference = c > p-h+e
	if interference:
		# Newton solver method
		# to compute the parameters (t1, t2) of the intersection between contact line and interference line
		t0, ti = o0, oi
		# initial state
		t1 = t0 - tan(alpha)	# put contact line on primitive
		t2 = ti + sqrt(c**2 - (p-h+e)**2) /p	# put interference point on base circle
		for i in range(8):
			ct1, ct2 = cos(t1), cos(t2)
			st1, st2 = sin(t1), sin(t2)
			# function value
			f = (	c*vec2(ct1,st1) + c*(t0-t1)*vec2(-st1,ct1)
				+	(h-e-p)*vec2(ct2,st2) -p*(ti-t2)*vec2(-st2,ct2)
				)
			# jacobian matrix (f partial derivatives)
			J = mat2(
				-c*(t0-t1)*vec2(ct1,st1),
				p*(ti-t2)*vec2(ct2,st2) + (h-e)*vec2(-st2,ct2),
				)
			# iteration
			t1, t2 = vec2(t1,t2) - inverse(J)*f
		li = t2 - ti	# interval size of interference curve
		s0 = t0 - t1	# generation start of contact curve
	else:
		s0 = involuteat(c, p-h+e)

	pts = []
	n = 2 + settings.curve_resolution(h, step/p, resolution)	# number of points to place

	# parameter for first side
	place = step/(2*p)*x	# place of intersection with the primitive circle
	t0 = place + o0	# start of contact curve
	ti = place + oi	# start of interference curve
	# contact line
	for i in range(n+1):
		t = interpol1(t0-l0, t0-s0, i/n)
		v = involute(c, t0, t)
		pts.append(vec3(v,0))
	# interference line
	if interference:
		for i in range(n+1):
			t = interpol1(ti+li, ti, i/n)
			v = involuteof(p, ti, -h+e, t)
			pts.append(vec3(v,0))

	# parameters for second side
	place = step/(2*p)*(2-x)
	t0 = place - o0
	ti = place - oi
	# interference line
	if interference:
		for i in range(n+1):
			t = interpol1(ti, ti-li, i/n)
			v = involuteof(p, ti, -h+e, t)
			pts.append(vec3(v,0))
	# contact line
	for i in range(n+1):
		t = interpol1(t0+s0, t0+l0, i/n)
		v = involute(c, t0, t)
		pts.append(vec3(v,0))

	pts.append(angleAxis(step/p, vec3(0,0,1)) * pts[0])

	return Wire(pts, groups=['gear'])

def gearcircles(step, z, h=None, offset=0, alpha=radians(30)):
	''' return the convenient circles radius for a gear with the given parameters
		  return is `(primitive, base, bottom, top)`
	'''
	if h is None:
		h = default_height(step, alpha)
	e = h*e
	p = step*z / (2*pi)	# primitive circle
	c = p * cos(alpha)	# tangent circle to gliding axis
	return p, c, p-h-e, p+h-e

def default_height(step, alpha):
	return 0.5 * 2.25 * step/pi * cos(alpha)/cos(radians(20))

def involute(c, t0, t):
	''' give a point of parameter `t` on involute from circle or radius `c`, starting from `t0` on the circle

		`t` and `t0` are angular positions
	'''
	x = vec2(cos(t), sin(t))
	y = vec2(-x[1], x[0])
	return c*(x + y*(t0-t))

def involuteat(c, r):
	''' give the parameter for the involute of circle radius `c` to reach radius `r` '''
	return sqrt((r/c)**2 - 1)

def involuteof(c, t0, d, t):
	''' give a point of parameter `t` on involute with offset, from circle or radius `c`, starting from `t0` on the circle

		`t` and `t0` are angular positions
	'''
	x = vec2(cos(t), sin(t))
	y = vec2(-x[1], x[0])
	return (c+d)*x + c*y*(t0-t)


def angle(p):
	return atan2(p[1], p[0])


def repeat_circular(profile, n: int) -> Wire:
	''' Repeat n times the given Wire by rotation around (O,Z) '''
	result = repeat(profile, n, rotatearound(
<<<<<<< HEAD
		anglebt(noproject(profile[0],Z), noproject(profile[-1],Z)),
=======
		anglebt(noproject(profile[0],Z), noproject(profile[-1],Z)), 
>>>>>>> 9747e41f
		(O,Z),
		))
	result.mergeclose()
	return result


def pattern_full(ext_radius, int_radius, depth, int_height=0, **kwargs) -> Mesh:
	"""
	Generate two full parts of the structure (the top and the bottom).

	Return a tuple (Web, Web, None) where the first `Web` is the top of the structure and
	the second `Web` is the bottom of the structure.

	Parameters:

		ext_radius (float): float (radius of the external border of the pattern
		int_radius (float): radius of the internal border of the pattern
		depth (float): face width
		int_height (float):

			if you want a pinion with a structure thinner than the value of `depth`,
			the total height will be `total_height = depth - 2 * int_height`
	"""
	half_depth = depth / 2
	assert half_depth > int_height, "`int_height` must be smaller than `depth / 2`"
<<<<<<< HEAD

=======
	
>>>>>>> 9747e41f
	axis = (O, Z)
	circles_ref = web(Circle(axis, ext_radius)) + web(Circle(axis, int_radius)).flip()
	top_profile = circles_ref.transform(vec3(0, 0, half_depth - int_height))
	bottom_profile = circles_ref.transform(vec3(0, 0, -half_depth + int_height)).flip()
	mesh = triangulation(top_profile) + triangulation(bottom_profile)
	mesh.mergeclose()
	return mesh


def pattern_circle(
	ext_radius,
	int_radius,
	depth,
	int_height = 0,
	ratio = 1,
	patterns: int = 5,
	circles_radius = None,
	circles_place = None,
	**kwargs,
) -> Mesh:
	"""
	Generate two parts of the structure (the top and the bottom) with `patterns` distributed on the whole structure.

	Return a tuple (Web, Web, Mesh) where the first `Web` is the top of the structure,
	the second `Web` is the bottom of the structure and the last element `Mesh` is all side surfaces.

	Parameters:

		ext_radius (float): radius of the external border of the structure
		int_radius (float): radius of the internal border of the structure
		depth (float): face width
		int_height (float): if you want a pinion with a structure thinner than the value of `depth`,
							the total height will be `total_height = depth - 2 * int_height`
		ratio (float): number that allows to change proportionally the radius of circles
		patterns (int): number of circles of the structure
		circles_radius (float): radius of circles
		circles_place (float): radius where the origins of circles are placed

	Note:

		- for instance, with a ratio of 1.5, the radius of circles `circles_radius` will be divided by 1.5
		- if `circles_radius` is chosen, `ratio` won't impact the radius of circles `circles_radius`
	"""
	# Parameters
	half_depth = depth / 2
	if not (circles_radius) and not (circles_place):
		assert 0.5 < ratio, "`ratio` must be in the interval ]0.5; +inf["
	if not circles_place:
		circles_place = (ext_radius + int_radius) / 2
	if not circles_radius:
		circles_radius = (ext_radius - int_radius) / (4 * ratio)

	assert circles_radius / circles_place < sin(pi / patterns), "too many circles for the specified size. Change either 'ratio', 'circle_radius' or 'patterns'"

	Z = vec3(0,0,1)
	axis = (vec3(0,0,0), Z)

	# Borders
	ext_circle = web(Circle(axis, ext_radius))
	int_circle = web(Circle(axis, int_radius)).flip()

	# Pattern
	circle_ref = web(Circle((vec3(circles_place, 0, 0), Z), circles_radius))
	angle = 2 * pi / patterns
	pattern_profile = repeat(circle_ref.flip(), patterns, rotatearound(angle, axis))

	# Profiles and surfaces
	webs_ref = (pattern_profile, ext_circle, int_circle)
	top_webs = [wire.transform(vec3(0, 0, half_depth - int_height)) for wire in webs_ref]
	bottom_webs = [wire.transform(vec3(0, 0, -half_depth + int_height)).flip() for wire in webs_ref]

	top_profile = reduce(add, top_webs)
	bottom_profile = reduce(add, bottom_webs)
	surfaces = extrusion(vec3(0, 0, depth - 2 * int_height), bottom_webs[0].flip())

	mesh = triangulation(top_profile) + triangulation(bottom_profile) + surfaces
	mesh.mergeclose()
	return mesh


def create_pattern_rect(
	ext_radius,
	int_radius,
	depth,
	int_height = 0,
	ratio = 1,
	patterns: int = 5,
	ext_thickness = None,
	int_thickness = None,
	rounded: bool = False,
	**kwargs,
) -> Mesh:
	"""
	Function used for `pattern_rect` when `pattern` = "rect"
	and `pattern_rounded` when `pattern` = "rounded"

	Parameters:

		ext_radius (float): radius of the external border of the structure
		int_radius (float):  radius of the internal border of the structure
		depth (float): face width
		int_height (float): if you want a pinion with a structure thinner than the value of `depth`,
							the total height will be `total_height = depth - 2 * int_height`
		ratio (float): it is a number which is the proportional factor for an homothety of patterns
		patterns (int): number of patterns inside the structure
		ext_thickness (float): internal radius of the pattern
		int_thickness (float): external radius of the pattern
		rounded (bool): if it is True, the pattern will be rounded

	Note:

		- for instance, if `ratio` is 1.5, the area of the pattern will be divided by 1.5.
		- if `r_int` and `r_ext` are chosen, `ratio` won't impact these parameters
	"""
	# Parameters
	half_depth = depth / 2
	offset = ratio * 0.05 * (ext_radius - int_radius)
	r_ext = ext_radius - (ext_thickness or offset)
	r_int = int_radius + (int_thickness or offset)
	thickness = ratio * 0.15 * r_ext  # thickness of "arms"
	# angle between the bottom edge of an arm and the middle of it
	theta_1 = asin(thickness / (2 * r_int))
	# angle between the top edge of an arm and the middle of it
	theta_2 = asin(thickness / (2 * r_ext))
	angle_step = 2 * pi / patterns
	O = vec3(0)
	Z = vec3(0, 0, 1)
	axis = (O, Z)

	# Borders
	ext_circle = web(Circle(axis, ext_radius))
	int_circle = web(Circle(axis, int_radius)).flip()

	#function to convert cylindrical coordinates to cartesian coordinates
	cyl2cart = lambda r, theta: vec3(r * cos(theta), r * sin(theta), 0)
	# Vertex points of the pattern
	A1 = cyl2cart(r_int, theta_1)
	A2 = cyl2cart(r_ext, theta_2)
	B1 = cyl2cart(r_int, angle_step - theta_1)
	B2 = cyl2cart(r_ext, angle_step - theta_2)

	# Primitives
	pattern_ref = web([
<<<<<<< HEAD
					Segment(B2, B1),
					ArcCentered((O, -Z), B1, A1),
					Segment(A1, A2),
=======
					Segment(B2, B1), 
					ArcCentered((O, -Z), B1, A1), 
					Segment(A1, A2), 
>>>>>>> 9747e41f
					ArcCentered((O, Z), A2, B2),
					])

	# Multiply the pattern of reference
	if rounded:  # rounded case
<<<<<<< HEAD
		bevel(	pattern_ref,
				pattern_ref.frontiers(0,1,2),
				('radius', min(0.3*(r_ext - r_int), r_int*(angle_step/2-theta_1))),
				)
		bevel(	pattern_ref,
				pattern_ref.frontiers(2,3,0),
=======
		bevel(	pattern_ref, 
				pattern_ref.frontiers(0,1,2), 
				('radius', min(0.3*(r_ext - r_int), r_int*(angle_step/2-theta_1))),
				)
		bevel(	pattern_ref, 
				pattern_ref.frontiers(2,3,0), 
>>>>>>> 9747e41f
				('radius', min(0.3*(r_ext - r_int), r_ext*(angle_step/2-theta_2))),
				)
		pattern_ref.mergeclose()
	pattern_profile = repeat(web(pattern_ref), patterns, rotatearound(angle_step, axis))

	# Profiles and surfaces
	webs_ref = (pattern_profile.flip(), ext_circle, int_circle)
	top_webs = [web.transform(vec3(0, 0, half_depth - int_height)) for web in webs_ref]
	bottom_webs = [web.transform(vec3(0, 0, -half_depth + int_height)).flip() for web in webs_ref]

	top_profile = reduce(add, top_webs)
	bottom_profile = reduce(add, bottom_webs)
	surfaces = extrusion(vec3(0, 0, depth - 2 * int_height), bottom_webs[0].flip())
<<<<<<< HEAD

=======
	
>>>>>>> 9747e41f
	mesh = triangulation(top_profile) + triangulation(bottom_profile) + surfaces
	mesh.mergeclose()
	return mesh


def pattern_rect(
	ext_radius,
	int_radius,
	depth,
	int_height = 0,
	ratio = 1,
	patterns = 5,
	ext_thickness = None,
	int_thickness = None,
	**kwargs,
) -> Mesh:
	"""
	Generate two parts of the structure (the top and the bottom) with `patterns` distributed on the whole structure.
	All corners are straight. Check the function `pattern_rounded` to get rounded corners.

	Return a tuple (Web, Web, Mesh) where the first `Web` is the top of the structure,
	the second `Web` is the bottom of the structure and the last element `Mesh` is all side surfaces.

	Parameters:

		ext_radius: float (radius of the external border of the structure)
		int_radius: float (radius of the internal border of the structure)
		depth: float (face width)
		int_height: float (if you want a pinion with a structure thinner than the value of `depth`,
							the total height will be `total_height = depth - 2 * int_height`)
		ratio: float (it is a number which is the proportional factor for an homothety of patterns)
		patterns: int (number of patterns inside the structure)
		ext_thickness (float): internal radius of the pattern
		int_thickness (float): external radius of the pattern

	Note:

		- for instance, if `ratio` is 1.5, the area of the pattern will be divided by 1.5.
		- if `r_int` and `r_ext` are chosen, `ratio` won't impact these parameters
	"""
	return create_pattern_rect(ext_radius, int_radius, depth, int_height, ratio, patterns, ext_thickness, int_thickness, False)


def pattern_rounded(
	ext_radius,
	int_radius,
	depth,
	int_height = 0,
	ratio = 1,
	patterns: int = 5,
	ext_thickness = None,
	int_thickness = None,
	**kwargs,
) -> Mesh:
	"""
	Generate two parts of the structure (the top and the bottom) with `patterns` distributed on the whole structure.
	All corners are rounded. Check the function `pattern_rect` to get straight corners.

	Return a tuple (Web, Web, Mesh) where the first `Web` is the top of the structure,
	the second `Web` is the bottom of the structure and the last element `Mesh` is all side surfaces.

	Parameters:

		ext_radius: float (radius of the external border of the structure)
		int_radius: float (radius of the internal border of the structure)
		depth: float (face width)
		int_height: float (if you want a pinion with a structure thinner than the value of `depth`,
							the total height will be `total_height = depth - 2 * int_height`)
		ratio: float (it is a number which is the proportional factor for an homothety of patterns)
		patterns: int (number of patterns inside the structure)
		ext_thickness (float): internal radius of the pattern
		int_thickness (float): external radius of the pattern

	Note:

		- for instance, if `ratio` is 1.5, the area of the pattern will be divided by 1.5.
		- if `r_int` and `r_ext` are chosen, `ratio` won't impact these parameters
	"""
	return create_pattern_rect(ext_radius, int_radius, depth, int_height, ratio, patterns, ext_thickness, int_thickness, True)


def minmax_radius(points):
	min, max = inf, 0
	for p in points:
		r = length2(vec2(p))
		if r > max:		max = r
		elif r < min:	min = r
	return sqrt(min), sqrt(max)



def gearexterior(
	profile: Wire,
	depth,
	step = None,
	helix_angle = 0,
	chamfer = 0,
	**kwargs,
) -> Mesh:
	"""
	Generate the external part of the pinion

	Parameters:

		profile (Web):         profile of the pinion generated by `gearprofile`
		depth (float):         extrusion eight - width of the gear along its axis
		step (float):          step of chordal pitch, must be specified for non-null helix_angle, unused otherwise
		helix_angle (float):   helix angle for helical gears - only without bevel; `bevel` = False - it must be a radian angle
		chamfer (float):       chamfer angle - only for straight pinion
	"""
	# TODO: helical + chamfer

	half_depth = depth / 2
<<<<<<< HEAD

	# resolution
	footer, header = minmax_radius(profile.points)

=======
	
	# resolution
	footer, header = minmax_radius(profile.points)
	
>>>>>>> 9747e41f
	# Internal circles
	circle_ref = wire(Circle((O,Z), footer - 0.3*(header-footer)))
	top_circle = circle_ref.transform(vec3(0, 0, half_depth))
	bottom_circle = circle_ref.transform(vec3(0, 0, -half_depth))

	assert not (chamfer and helix_angle),  "chamfer is not (yet) supported with a non-null helix_angle"

	if chamfer:  # chamfer case
		# create a truncated profile (the top profile of the chamfer)
		start = mix(footer, header, 0.6)  # primitive radius
		k = tan(chamfer)
		truncated = deepcopy(profile) # profile which will be truncated
		for i, point in enumerate(profile.points):
			# truncate points that overlap the primitive
			r = length2(point)
<<<<<<< HEAD
			if r > start**2:
=======
			if r > start**2:  
>>>>>>> 9747e41f
				r = sqrt(r)
				profile.points[i] = point - vec3(0, 0, (r - start) * k)
				truncated.points[i] = point * start / r

		# Profiles
		top_profile = profile.transform(vec3(0, 0, half_depth))
		bottom_profile = top_profile.transform(scaledir(Z, -1))
		top_truncated = truncated.transform(vec3(0, 0, half_depth))
		bottom_truncated = truncated.transform(vec3(0, 0, -half_depth))

		# Surfaces
		bp = partial(junction, tangents="straight", resolution = ("div", 0))
		top_surface = triangulation(web([top_truncated, top_circle.flip()]))
		bottom_surface = triangulation(web([bottom_truncated.flip(), bottom_circle]))
		top_bevel = bp(top_truncated, top_profile.flip())
		bottom_bevel = bp(bottom_truncated.flip(), bottom_profile)
		gear_surface = bp(top_profile, bottom_profile.flip())

		surfaces = (top_surface, bottom_surface, top_bevel, bottom_bevel, gear_surface)
		mesh = reduce(add, surfaces)
		mesh.mergeclose()
	else:
		if helix_angle:  # helical teeth case
			# Edges of teeth
			R = header # the largest radius of profile
			# step to generate a helical transformation
			step = settings.curve_resolution(depth / cos(helix_angle), depth * tan(helix_angle) / R)
			angle = depth * tan(helix_angle) / R / (step + 1)
			h = depth / (step + 1)
			bottom_gear_edge = profile.transform(vec3(0, 0, -half_depth))
			transformations = (
				transform((vec3(0, 0, i * h), angleAxis(angle * i, Z)))
				for i in range(step + 2)
			)
			links = ((i, i + 1, 0) for i in range(step + 1))
			gear_surface = extrans(bottom_gear_edge, transformations, links)
			t = transform((vec3(0, 0, depth), angleAxis(depth * tan(helix_angle) / R, Z)))
			top_gear_edge = bottom_gear_edge.transform(t)
		else:  # straight teeth case
			# Edges of teeth
			bottom_gear_edge = profile.transform(vec3(0, 0, -half_depth))
			top_gear_edge = profile.transform(vec3(0, 0, half_depth))
			gear_surface = extrusion(vec3(0, 0, depth), bottom_gear_edge)

		# Surfaces
		top_surface = triangulation(web([top_gear_edge, top_circle.flip()]))
		bottom_surface = triangulation(web([bottom_gear_edge.flip(), bottom_circle]))
		mesh = gear_surface + top_surface + bottom_surface
		mesh.mergeclose()
<<<<<<< HEAD

=======
	
>>>>>>> 9747e41f
	return mesh


def gearstructure(
	pattern,
	ext_radius,
	int_radius,
	depth,
	int_height = 0,
	ratio = 1,
	**kwargs,
) -> Mesh:
	"""
	Generate the internal part of the pinion

	Parameters:

		ext_radius (float):

				given by the attribut `_radius` of the result of `repeat_circular` -
				to avoid interference, it must be smaller than `_radius` (for instance 0.95 * `_radius`))

		int_radius (float):    it is the same radius of the largest radius of the hub part
		depth (float):         face width
		pattern:               any of 'full', 'circle', 'rect', 'rounded'
		int_height (float):

				if you want a pinion with a structure thinner than the value of `depth`,
				the total height will be `total_height = depth - 2 * int_height`
	"""
	# int_radius must not be 0
	int_radius = int_radius or 0.1 * ext_radius
	pattern_function = globals()['pattern_' + pattern]
	return pattern_function(ext_radius, int_radius, depth, int_height, ratio=ratio, **kwargs)


def gearhub(
	bore_radius,
	depth,
	int_height = 0,
	hub_height = None,
	hub_radius = None,
	**kwargs,
) -> Web:
	"""
	Generate a hub for a pinion part

	Parameters:

		bore_radius (float):     radius of the central bore
		depth (float):           face width; same parameter for `gearexterior` and `gearstructure`
		int_height (float):      only useful for no hub case, checkout the function `gearstructure` for more information
		hub_height (float):      height of the hub
		hub_radius (float):      external radius of the hub

	Note:

		- if `bore_radius` is null, the function will return a top circle and a bottom circle used for `geargather` function
		- if `hub_height` is null, the function will return a structure with a bore and without a hub
	"""
	if not (bore_radius):  # No hub case
		half_depth = depth / 2
		circle_ref = web(Circle((O,Z), depth * 0.1))
		circle_ref = triangulation(circle_ref)
		top_surface = circle_ref.transform(vec3(0, 0, half_depth - int_height))
		bottom_surface = circle_ref.transform(vec3(0, 0, -half_depth + int_height)).flip()
		return top_surface + bottom_surface

	if hub_height is None:
		hub_height = bore_radius
	if not (hub_radius):
		hub_radius = 2 * bore_radius
	height = hub_height + depth / 2 if hub_height else depth / 2 - int_height
	axis = (vec3(0, 0, height), vec3(0, 0, 1))
	bore_circle = Circle(axis, bore_radius)
	hub_circle = Circle(axis, hub_radius)

	# Top part
	top_surface = triangulation(web(bore_circle).flip() + web(hub_circle))

	# Lateral surfaces
	lateral_surfaces = extrusion(vec3(0, 0, -hub_height - depth), web(bore_circle))

	# Bottom part
	axis = (vec3(0, 0, -depth / 2), vec3(0, 0, 1))
	bottom_bore_circle = Circle(axis, bore_radius)
	bottom_hub_circle = Circle(axis, hub_radius)
	bottom_web = web(bottom_bore_circle) + web(bottom_hub_circle).flip()
	bottom_surface = triangulation(bottom_web)

	return top_surface + bottom_surface + lateral_surfaces


def geargather(exterior, structure, hub) -> Mesh:
	"""
	Gather all parts: exterior, structure, and hub

	You can obtain them via the provided functions, or generate them yourself.
	"""
	exterior.mergeclose()
	structure.mergeclose()
	hub.mergeclose()

	# Parameters
	box = structure.box()
	height_top = box.max.z
	height_bot = box.min.z
	ext_radius = box.max.x
	int_radius = 0

	box = hub.box()
	height_h_top = box.max.z
	height_h_bot = box.min.z
	ext_h_radius = box.max.x

	# Select borderlines
	# int = internal / ext = external
	# e = exterior / s = structure / h = hub
	# top = top / bot = bottom
	circle_int_e_top = select(exterior, vec3(0, 0, height_top))
	circle_int_e_bot = select(exterior, vec3(0, 0, height_bot))
	circle_ext_s_top = select(structure, vec3(ext_radius, 0, height_top))
	circle_ext_s_bot = select(structure, vec3(ext_radius, 0, height_bot))
	circle_int_s_top = select(structure, vec3(int_radius, 0, height_top))
	circle_int_s_bot = select(structure, vec3(int_radius, 0, height_bot))
	circle_ext_h_top = select(hub, vec3(ext_h_radius, 0, height_h_top))
	circle_ext_h_bot = select(hub, vec3(ext_h_radius, 0, height_h_bot))

	# Join all borderlines
	# j1 is the junction between `exterior` and `structure`
	# j2 is the junction between `structure` and `hub`
	j1_top = junction(circle_ext_s_top, circle_int_e_top, tangents="straight", resolution = ("div", 0))
	j1_bot = junction(circle_ext_s_bot, circle_int_e_bot, tangents="straight", resolution = ("div", 0))
	j2_top = junction(circle_ext_h_top, circle_int_s_top, tangents="straight", resolution = ("div", 0))
	j2_bot = junction(circle_ext_h_bot, circle_int_s_bot, tangents="straight", resolution = ("div", 0))
	j1 = j1_top + j1_bot
	j2 = j2_top + j2_bot

	mesh = exterior + j1 + structure + j2 + hub
	mesh.mergeclose()
	return mesh


def gear(
	step,
	z: int,
	depth,
	bore_radius = 0,
	int_height = 0,
	pattern = 'full',
	**kwargs,
) -> Mesh:
	"""
	Generate a pinion.

	Any extra argument will go to functions `gearprofile`, `gearstructure`, or `gearhub`

	Parameters:

		step (float):

			tooth step over the primitive curve, same as the matching rack step
			the primitive perimeter is `step * z` and radius is `step * z / 2*pi`

		z (int):         number of teeth
		depth (float):       extrusion eight - width of the gear along its axis
		bore_radius (float):   radius of the main bore
		int_height (float):    if you want a pinion with a structure thinner than the value of `depth`,
						       the total height will be `total_height = depth - 2 * int_height`
		pattern:
			determine the structure between exterior (tooth) and hub
			This argument specifies the use a a function named `'pattern_'+pattern` in this module.

	* Extra parameters for `gearprofile`

		offset (float):   offset of tooth (as a distance)
		alpha (float):    pressure angle in radian

	* Extra parameters for `gearexterior`

		helix_angle (float):   helix angle to get a helical pinion in radian
		chamfer (float):       chamfer angle - only for straight pinion

	* Extra parameters for `gearstructure`

		ratio (float):       influence the proportion of dimensions of the structure

		Note: `int_height` impacts the thickness of the structure unless specified

	* Extra parameters for `gearhub`

		hub_height (float):   height of the hub shoulder

	Note:

		- `int_height` impacts the height of the hub unless specified.
		- if `hub_height` is null, there will be no hub.
	"""
	profile = repeat_circular(gearprofile(step, z, **kwargs), z)

	# Parts
	exterior = gearexterior(profile, depth, step, **kwargs)
	hub = gearhub(bore_radius, depth, int_height, **kwargs)
	ext_int = minmax_radius(exterior.points)[0]
	structure = gearstructure(
<<<<<<< HEAD
					pattern,
					ext_int * 0.95,
					max(minmax_radius(hub.points)[1], 0.2*ext_int),
					depth,
					int_height,
=======
					pattern, 
					ext_int * 0.95, 
					max(minmax_radius(hub.points)[1], 0.2*ext_int), 
					depth, 
					int_height, 
>>>>>>> 9747e41f
					**kwargs)
	return geargather(exterior, structure, hub)


def frange(start:float, end:float, div:int=10):
	"""Generate `div` numbers from `start` to `end`"""
	k = (end - start) / (div - 1)
	return (start + i * k for i in range(div))


def get_pitch_cone_angle(z_pinion:int, z_wheel:int, shaft_angle:float=0.5 * pi) -> float:
	"""
	Return the pitch cone angle of the pinion called `gamma_p`.
	The pitch cone angle of the wheel is equal to `shaft_angle - gamma_p`

	Parameters :

		z_pinion (int): 		the number of teeth on the bevel pinion
		z_wheel (int): 			the number of teeth on the bevel wheel
		shaft_angle (float): 	the shaft angle
	"""
	return atan2(sin(shaft_angle), ((z_wheel / z_pinion) + cos(shaft_angle)))


def spherical_involute(t:float, t0:float, cone_angle:float) -> vec3:
	"""
	Return spherical involute function

	Parameter:

		t (float): 				the angular position
		t0 (float): 			the difference phase
		cone_angle (float): 	the cone angle

	Note:

		return a normalized `vec3`
	"""
	cos_g, sin_g = cos(cone_angle), sin(cone_angle)
	return vec3(
		sin_g * cos(t * sin_g) * cos(t + t0) + sin(t * sin_g) * sin(t + t0),
		sin_g * cos(t * sin_g) * sin(t + t0) - sin(t * sin_g) * cos(t + t0),
		cos_g * cos(t * sin_g),
	)


def spherical_involuteat(t:float, t0:float, pitch_cone_angle:float, alpha:float) -> vec3:
	"""
	Return the spherical interference function

	Parameter:

		t (float): 					the angular position
		t0 (float): 				the difference phase
		pitch_cone_angle (float):	the pitch cone angle
		alpha(float): 				the height angle offset of the rack

	Note:

		return a normalized `vec3`
	"""
	cos_p, sin_p = cos(pitch_cone_angle), sin(pitch_cone_angle)
	involute = lambda t, t0: spherical_involute(t, t0, pitch_cone_angle)
	vec = lambda t: vec3(-cos_p * cos(t), -cos_p * sin(t), sin_p)
	return cos(alpha) * involute(t, t0) + sin(alpha) * vec(t + t0)


def derived_spherical_involute(cone_angle:float, t0:float):
	"""
	Return the function of the derived spherical involute function.

	Parameters:

		cone_angle (float): 	the cone angle
		t0 (float): 			the phase difference
	"""
	cos_g, sin_g = cos(cone_angle), sin(cone_angle)
	return lambda t: vec3(
		cos_g ** 2 * sin(t * sin_g) * cos(t + t0),
		cos_g ** 2 * sin(t * sin_g) * sin(t + t0),
		-cos_g * sin_g * sin(t * sin_g),
	)


def jacobian_spherical_involute(base_cona_angle:float, pitch_cone_angle:float, t01:float, t02:float, alpha:float) -> callable:
	"""
	Return the function of the jacobian used for the newton method in `spherical_gearprofile`

	Parameters:

		base_cona_angle (float): 	the base cone angle
		pitch_cone_angle (float): 	the pitch cone angle
		t01 (float): 				the phase of the spherical involute function
		t02 (float): 				the phase of the spherical interference function
		alpha (float): 				the height angle offset of the rack
	"""
	dsi = derived_spherical_involute # for convenience
	derived_involute = dsi(base_cona_angle, t01)
	cos_p = cos(pitch_cone_angle)
	vec = lambda t: vec3(cos_p * sin(t), -cos_p * cos(t), 0)
	derived_interference = lambda t: dsi(pitch_cone_angle, t02)(t) * cos(alpha) + sin(alpha) * vec(t + t02)
	return lambda t1, t2: mat3(derived_involute(t1), -derived_interference(t2), vec3(0, 0, 1))


def spherical_rack_tools(z:float, pressure_angle:float=pi / 9, ka:float=1, kd:float=1.25):
	"""
	Return a list of all information useful to generate a spherical rack.
	Five elements :
		1) the minimum abscissa for the function (fifth element)
		2) the maximum abscissa for the function (fifth element)
		3) the phase of a tooth
		4) the phase of space
		5) the function to generate a tooth

	Parameters :

		z (float):
			number of tooth of the rack equal to `z_pinion / sin(pitch_cone_angle)`
			or `z_wheel / sin(shaft_angle - pitch_cone_angle)`
		pressure_angle (float): the pressure angle of the gear
		ka (float): 			the addendum coefficient
		kd (float): 			the dedendum coefficient
	"""
	k = 1 / z
	gamma_p = 0.5 * pi
	gamma_b = asin(cos(pressure_angle))
	cos_b, sin_b = cos(gamma_b), sin(gamma_b)
	gamma_f = gamma_p + 2 * ka * k
	gamma_r = gamma_p - 2 * kd * k

	phi_p = acos(tan(gamma_b) / tan(gamma_p))
	theta_p = atan2(sin_b * tan(phi_p), 1) / sin_b - phi_p
	phase_diff = k * pi + 2 * theta_p

	t_min = acos(cos(gamma_r) / cos_b) / sin_b
	t_max = acos(cos(gamma_f) / cos_b) / sin_b

	involute = lambda t, t0: spherical_involute(t, t0, gamma_b)
	v = vec3(1, 1, 0)
	phase_empty = 2 * pi * k - anglebt(involute(t_min, 0) * v, involute(-t_min, phase_diff) * v)

	return [t_min, t_max, phase_diff, phase_empty, involute]


def spherical_rack_profile(z:float, pressure_angle:float=pi / 9, ka:float=1, kd:float=1.25):
	"""
	Return a `Wire` which is a tooth of the rack.

	Parameters :

		z (float):
			number of tooth of the rack equal to `z_pinion / sin(pitch_cone_angle)`
			or `z_wheel / sin(shaft_angle - pitch_cone_angle)`
		pressure_angle (float): 	the pressure angle of the gear
		ka (float): 				the addendum coefficient
		kd (float): 				the dedendum coefficient
	"""
	t_min, t_max, phase1, phase2, involute = spherical_rack_tools(z, pressure_angle, ka, kd)
	side1 = [involute(t, 0) for t in frange(t_min, t_max)]
	side2 = [involute(-t, phase1) for t in frange(t_min, t_max)]
	segment = Segment(involute(t_min, -phase2), side1[0]).mesh()
	segment2 = Segment(side1[-1], side2[-1]).mesh()
	wire = segment + Wire(side1) + segment2 + Wire(side2).flip()
	return wire


def spherical_gearprofile(z:int, pitch_cone_angle:float, pressure_angle:float=pi / 9, ka:float=1, kd:float=1.25) -> Wire:
	"""
	Generate and return a `Wire` of a 1-period tooth spherical profile for a bevel gear

	Parameters:

		z (int):						number of tooth on the gear this profile is meant for
		pitch_cone_angle (float): 		the pitch cone angle
		pressure_angle (float):			pressure angle of the tooth
		ka (float):						addendum coefficient
		kd (float): 					dedendum coefficient
	"""
	# Initialization of parameters
	gamma_p = pitch_cone_angle # for convenience
	gamma_b = asin(cos(pressure_angle) * sin(gamma_p))
	cos_b, sin_b = cos(gamma_b), sin(gamma_b)
	tooth_size = pi / z
	involute = lambda t, t0 : spherical_involute(t, t0, gamma_b)
	epsilon_p = acos(cos(gamma_p) / cos_b) / sin_b
	theta_p = anglebt(involute(0, 0) * vec3(1, 1, 0), involute(epsilon_p, 0) * vec3(1, 1, 0))
	phase_diff = tooth_size + 2 * theta_p
	phase_empty = phase_interference = 2 * pi / z - phase_diff
	# The following number `k` is useful to simplify some calculations
	# It's broadly speaking `1/z_rack` and `z_rack` is not an integer !
	k = sin(gamma_p) / z

	# Spherical involute part
	gamma_f = gamma_p + 2 * ka * k # addendum cone angle
	gamma_r = gamma_p - 2 * kd * k # dedendum cone angle
	t_min = 0
	t_max = acos(cos(gamma_f) / cos_b) / sin_b
	if gamma_r > gamma_b:
		v = vec3(1, 1, 0)
		t_min = acos(cos(gamma_r) / cos_b) / sin_b
		phase_empty = 2 * pi / z - anglebt(
			involute(t_min, 0) * v, involute(-t_min, phase_diff) * v
		)

	# Calculation of offsets due to geometry of spherical rack
	_, t_rack_max, phase1, _, rinvolute = spherical_rack_tools(1 / k, pressure_angle, ka, kd)
	interference = lambda t, t0 : spherical_involuteat(t, t0, gamma_p, alpha)
	alpha = 2 * ka * k
	n1, n2 = rinvolute(t_rack_max, 0) * vec3(1, 1, 0), rinvolute(-t_rack_max, phase1) * vec3(1, 1, 0)
	beta = 0.5 * anglebt(n1, n2) * length(n1) / sin_b

	# Newton method to calculate the intersection between
	# the spherical involute and the spherical interference.
	# Objective function
	involuteat = lambda t2, t0 : spherical_involuteat(t2, t0, gamma_p, alpha)
	f = lambda t1, t2: involute(t1, 0) - involuteat(t2, -0.5 * phase_interference + beta)
	# Jacobian matrix
	J = jacobian_spherical_involute(gamma_b, gamma_p, 0, -0.5 * phase_interference + beta, alpha)

	# Compute the intersection values
	t1, t2, t3 = 0.5 * t_max, -0.5 * t_max, 0
	for i in range(8):
		t1, t2, t3 = vec3(t1, t2, t3) - inverse(J(t1, t2)) * f(t1, t2)

	# Build sides of a tooth
	interference1 = [interference(t, -0.5 * phase_interference + beta) for t in frange(0, t2)]
	interference2 = [interference(-t, phase_diff + 0.5 * phase_interference - beta) for t in frange(0, t2)]
	side1 = interference1[:-1] + [involute(t, 0) for t in frange(t1, t_max)]
	side2 = interference2[:-1] + [involute(-t, phase_diff) for t in frange(t1, t_max)]

	# Extreme points of sides to compute angle between them
	a = interference(0, -0.5 * phase_interference + beta)
	b = interference(0, phase_diff + 0.5 * phase_interference - beta)
	final_phase_empty = 2 * pi / z - anglebt(a * vec3(1, 1, 0), b * vec3(1, 1, 0))
	top = Segment(involute(t_max, 0), involute(-t_max, phase_diff)).mesh()
	bottom = Segment(angleAxis(-final_phase_empty, vec3(0, 0, 1)) * a, a).mesh()

	return bottom + Wire(side1) + top + Wire(side2).flip()


def cone_projection(profile: Wire, pitch_cone_angle:float) -> Wire:
	"""
	Return a Wire of the spherical profile projected on a cone

	Parameters:
		profile (Wire) : 			the spherical profile
		pitch_cone_angle (float) : 	the pitch cone angle
	"""
	ref = lambda t: vec3(sin(pitch_cone_angle) * cos(t), sin(pitch_cone_angle) * sin(t), cos(pitch_cone_angle))
	new_points = [1 / dot(ref(atan2(point.y, point.x)), point) * point for point in profile.points]
	return Wire(new_points, indices=profile.indices)


def bevel_gear(step:float, z:int, pitch_cone_angle:float, pressure_angle:float=pi/9, ka:float=1, kd:float=1.25, bore_radius:float=None, bore_height:float=None):
	"""
	Generate a bevel gear.

	Parameters:

		step (float):

			tooth step over the primitive curve, same as the matching rack step
			the primitive perimeter is `step * z` and radius is `step * z / (2 * pi)`

		z (int):		 			number of teeth
		pitch_cone_angle (float):	   		pitch cone angle
		pressure_angle (flaot):		the pressure angle of the tooth
		bore_radius (float):   		radius of the main bore
		bore_height (float):   		height of the main bore
	"""

	# Initialization of parameters
	gamma_p = pitch_cone_angle # for convenience
	gamma_b = asin(cos(pressure_angle) * sin(gamma_p))
	sin_b = cos(pressure_angle) * sin(gamma_p)
	m = step / pi
	rp = 0.5 * m * z
	rb = rp * cos(pressure_angle)
	rho1 = rp / sin(gamma_p)
	rho0 = 2 * rho1 / 3
	k = sin(gamma_p) / z
	gamma_r = gamma_p - 2 * kd * k
	phi_p = acos(tan(gamma_b) / tan(gamma_p))
	theta_p = atan2(sin_b * tan(phi_p), 1) / sin_b - phi_p
	phase_diff = pi / z + 2 * theta_p

	# Generate spherical profiles
	spherical_profile = spherical_gearprofile(z, gamma_p, pressure_angle, ka, kd) # one tooth
	outside_profile = spherical_profile.transform(rho1 * 1.1)
	inside_profile = spherical_profile.transform(rho0 * 0.9)

	# Partial functions for convenience
	junction_straight = partial(junction, tangents="straight")
	blendpair_straight = partial(blendpair, tangents="straight")

	# Generate teeth border
	teeth_border = blendpair_straight(outside_profile, inside_profile.flip())

	# Common values
	v = vec3(1, 1, 0)
	angle1tooth = anglebt(spherical_profile[0] * v, spherical_profile[-1] * v)
	gamma_l = gamma_p + 2 * (ka + 0.25) * k # offset : 0.25 for boolean operation
	A = vec3(rho1 * sin(gamma_r), 0, rho1 * cos(gamma_r))
	B = vec3(rho1 * sin(gamma_l), 0, rho1 * cos(gamma_l))
	C = vec3(rho0 * sin(gamma_r), 0, rho0 * cos(gamma_r))
	D = vec3(rho0 * sin(gamma_l), 0, rho0 * cos(gamma_l))
	v1 = A * v
	v2 = spherical_profile[0] * v
	phase_tooth_body = anglebt(v1, v2)
	phase_tooth_body = -phase_tooth_body if cross(v1, v2).z > 0 else phase_tooth_body


	# Generate points for a section
	if bore_radius is None:
		bore_radius = 0.5 * rho0 * sin(gamma_r)
	if bore_height is None:
		bore_height = 0.4 * rho1 * cos(gamma_r)
	if bore_radius:
		if bore_height:
			E = vec3(1.5 * bore_radius, 0, rho1 * cos(gamma_r))
			F = vec3(bore_radius, 0, rho0 * cos(gamma_r))
			G = vec3(1.5 * bore_radius, 0, rho1 * cos(gamma_r) + bore_height) # top of the bore
			H = vec3(bore_radius, 0, rho1 * cos(gamma_r) + bore_height) # top of the bore
			wire = Wire([A, B, D, C, F, H, G, E, A]).segmented()
			chamfer(wire, [4, 5, 6], ("distance", bore_radius * 0.05))
			bevel(wire, [7], ("distance", bore_height * 0.1))
		else:
			E = vec3(bore_radius, 0, rho1 * cos(gamma_r))
			F = vec3(bore_radius, 0, rho0 * cos(gamma_r))
			wire = Wire([A, B, D, C, F, E, A]).segmented()
			chamfer(wire, [4, 5], ("distance", bore_radius * 0.05))
	else:
		E = vec3(0, 0, rho1 * cos(gamma_r))
		F = vec3(0, 0, rho0 * cos(gamma_r))
		wire = Wire([A, B, D, C, F, E, A]).segmented()

	body = revolution(angle1tooth, (vec3(0),vec3(0, 0, 1)), wire)
	one_tooth = intersection(body, teeth_border.transform(angleAxis(phase_tooth_body, vec3(0, 0, 1))))
	all_teeth = repeat(one_tooth, z, rotatearound(angle1tooth, (vec3(0, 0, 0), vec3(0, 0, 1))))
	all_teeth.mergeclose()
	return all_teeth<|MERGE_RESOLUTION|>--- conflicted
+++ resolved
@@ -67,11 +67,7 @@
 		h = default_height(step, alpha)
 	e = offset  # change name for convenience
 	x = 0.5 + 2*e/step*tan(alpha)  # fraction of the tooth above the primitive circle
-<<<<<<< HEAD
-
-=======
-  
->>>>>>> 9747e41f
+
 	return Wire([
 		vec3(step*x/2 - tan(alpha) * ( h-e),   h-e,  0),
 		vec3(step*x/2 - tan(alpha) * (-h-e),  -h-e,  0),
@@ -229,11 +225,7 @@
 def repeat_circular(profile, n: int) -> Wire:
 	''' Repeat n times the given Wire by rotation around (O,Z) '''
 	result = repeat(profile, n, rotatearound(
-<<<<<<< HEAD
-		anglebt(noproject(profile[0],Z), noproject(profile[-1],Z)),
-=======
 		anglebt(noproject(profile[0],Z), noproject(profile[-1],Z)), 
->>>>>>> 9747e41f
 		(O,Z),
 		))
 	result.mergeclose()
@@ -259,11 +251,7 @@
 	"""
 	half_depth = depth / 2
 	assert half_depth > int_height, "`int_height` must be smaller than `depth / 2`"
-<<<<<<< HEAD
-
-=======
-	
->>>>>>> 9747e41f
+
 	axis = (O, Z)
 	circles_ref = web(Circle(axis, ext_radius)) + web(Circle(axis, int_radius)).flip()
 	top_profile = circles_ref.transform(vec3(0, 0, half_depth - int_height))
@@ -407,35 +395,20 @@
 
 	# Primitives
 	pattern_ref = web([
-<<<<<<< HEAD
 					Segment(B2, B1),
 					ArcCentered((O, -Z), B1, A1),
 					Segment(A1, A2),
-=======
-					Segment(B2, B1), 
-					ArcCentered((O, -Z), B1, A1), 
-					Segment(A1, A2), 
->>>>>>> 9747e41f
 					ArcCentered((O, Z), A2, B2),
 					])
 
 	# Multiply the pattern of reference
 	if rounded:  # rounded case
-<<<<<<< HEAD
-		bevel(	pattern_ref,
-				pattern_ref.frontiers(0,1,2),
-				('radius', min(0.3*(r_ext - r_int), r_int*(angle_step/2-theta_1))),
-				)
-		bevel(	pattern_ref,
-				pattern_ref.frontiers(2,3,0),
-=======
 		bevel(	pattern_ref, 
 				pattern_ref.frontiers(0,1,2), 
 				('radius', min(0.3*(r_ext - r_int), r_int*(angle_step/2-theta_1))),
 				)
 		bevel(	pattern_ref, 
 				pattern_ref.frontiers(2,3,0), 
->>>>>>> 9747e41f
 				('radius', min(0.3*(r_ext - r_int), r_ext*(angle_step/2-theta_2))),
 				)
 		pattern_ref.mergeclose()
@@ -449,11 +422,7 @@
 	top_profile = reduce(add, top_webs)
 	bottom_profile = reduce(add, bottom_webs)
 	surfaces = extrusion(vec3(0, 0, depth - 2 * int_height), bottom_webs[0].flip())
-<<<<<<< HEAD
-
-=======
-	
->>>>>>> 9747e41f
+
 	mesh = triangulation(top_profile) + triangulation(bottom_profile) + surfaces
 	mesh.mergeclose()
 	return mesh
@@ -567,17 +536,8 @@
 	# TODO: helical + chamfer
 
 	half_depth = depth / 2
-<<<<<<< HEAD
-
-	# resolution
-	footer, header = minmax_radius(profile.points)
-
-=======
-	
-	# resolution
 	footer, header = minmax_radius(profile.points)
 	
->>>>>>> 9747e41f
 	# Internal circles
 	circle_ref = wire(Circle((O,Z), footer - 0.3*(header-footer)))
 	top_circle = circle_ref.transform(vec3(0, 0, half_depth))
@@ -593,11 +553,7 @@
 		for i, point in enumerate(profile.points):
 			# truncate points that overlap the primitive
 			r = length2(point)
-<<<<<<< HEAD
-			if r > start**2:
-=======
 			if r > start**2:  
->>>>>>> 9747e41f
 				r = sqrt(r)
 				profile.points[i] = point - vec3(0, 0, (r - start) * k)
 				truncated.points[i] = point * start / r
@@ -647,11 +603,6 @@
 		bottom_surface = triangulation(web([bottom_gear_edge.flip(), bottom_circle]))
 		mesh = gear_surface + top_surface + bottom_surface
 		mesh.mergeclose()
-<<<<<<< HEAD
-
-=======
-	
->>>>>>> 9747e41f
 	return mesh
 
 
@@ -857,19 +808,11 @@
 	hub = gearhub(bore_radius, depth, int_height, **kwargs)
 	ext_int = minmax_radius(exterior.points)[0]
 	structure = gearstructure(
-<<<<<<< HEAD
 					pattern,
 					ext_int * 0.95,
 					max(minmax_radius(hub.points)[1], 0.2*ext_int),
 					depth,
 					int_height,
-=======
-					pattern, 
-					ext_int * 0.95, 
-					max(minmax_radius(hub.points)[1], 0.2*ext_int), 
-					depth, 
-					int_height, 
->>>>>>> 9747e41f
 					**kwargs)
 	return geargather(exterior, structure, hub)
 
