--- conflicted
+++ resolved
@@ -143,16 +143,11 @@
 			segts.edges.extend(outline)
 			segts.tracks = typedlist.full(0, len(segts.edges), 'I')
 			flat = triangulation.triangulation_closest(segts, normal)
-			flat.check()
 			# append the triangulated face, in association with the original track
 			flat.tracks = typedlist.full(track, len(flat.faces), 'I')
 			flat.groups = m1.groups
 			
 			mn += flat
-<<<<<<< HEAD
-			mn.check()
-=======
->>>>>>> 07e16a2d
 	
 	# append non-intersected faces
 	for f,t,grp in zip(m1.faces, m1.tracks, grp):
@@ -219,14 +214,10 @@
 				source = conn1.get((edge[1], edge[0]), 0)
 				#assert used[source]
 				fi = conn1[edge]
-<<<<<<< HEAD
-				if not used[fi]:
-					used[fi] = True
-=======
+
 				if not used[fi] or (used[source]*used[fi] < 0 and abs(used[fi]) > abs(used[source])):
 					assert not (strict and used[fi]), "the pierced surface is both side of the piercing surface"
 					used[fi] = used[source] + (1 if used[source]>0 else -1)
->>>>>>> 07e16a2d
 					f = m1.faces[fi]
 					for i in range(3):
 						if edgekey(f[i-1],f[i]) not in stops:	
