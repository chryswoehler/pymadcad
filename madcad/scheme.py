# This file is part of pymadcad,  distributed under license LGPL v3

''' This module provides annotation functions to quickly measure and show things on meshes
	
	This is more to be considered as a rendering feature, rather than a proper measuring system.
	Everything is built on the class `Scheme` that provide a very versatile way to structure and render simple but animated schematics
	
	Those functions are designed to be very simple to use, (sometimes even minimalistic)
		
		>>> mesh = brick(width=vec3(3,2,1))
		>>> show([
		... 	mesh,
		... 	note_distance_planes(mesh.group(4), mesh.group(2)),
		... 	note_leading(mesh.group(3), text='truc'),
		... 	])
			
'''

import moderngl as mgl
import numpy.core as np
import glm
from operator import itemgetter
from collections import deque
from dataclasses import dataclass

from .mathutils import *
from .rendering import Display
from .common import resourcedir
from .mesh import Mesh, Web, Wire, web, wire, mesh_distance, connef, connpe, edgekey, arrangeface, arrangeedge
from .rendering import Displayable, writeproperty, overrides
from .text import TextDisplay, textsize
from .primitives import *
from . import mathutils
from . import generation as gt
from . import settings

__all__ = ['Scheme', 
			'note_leading', 
			'note_floating', 
			'note_label', 
			'note_distance', 
			'note_angle', 
			'note_distance_planes',
			'note_distance_set',
			'note_angle_planes', 
			'note_angle_edge',
			'note_radius',
			'note_bounds',
			]


class Scheme:
	''' An object containing schematics. 
	
		This is a buffer object, it isnot intended to be useful to modify a scheme.
		
		Attributes:
		
			spaces (list):       a space is any function giving a mat4 to position a point on the screen (openGL convensions as used)
			
			vertices (list):	    
			
				a vertex is a tuple
				
				`(space id, position, normal, color, layer, track, flags)`
			
			primitives (list):   
			
				list of buffers (of point indices, edges, triangles, depending on the exact primitive type), associaded to each supported shader in the scheem
				
				currently supported shaders are:
				
				- `'line'`  uniform opaque/transparent lines
				- `'fill'`  uniform opaque/transparent triangles
				- `'ghost'` triangles of surface that fade when its normal is close to the view
			
			components (list):   objects to display setting their local space to one of the spaces
			
			current (dict):     last vertex definition, implicitely reused for convenience
	'''
	def __init__(self, vertices=None, spaces=None, primitives=None, **kwargs):
		self.vertices = vertices or [] # list of vertices
		self.spaces = spaces or []	# definition of each space
		self.primitives = primitives or {} # list of indices for each shader
		self.components = []	# displayables associated to spaces
		# for creation: last vertex inserted
		self.current = {'color':fvec4(settings.display['annotation_color'],1), 'flags':0, 'layer':0, 'space':world, 'shader':'line', 'track':0, 'normal':fvec3(0)}
		self.continuous = False
		self.set(**kwargs)
		
	def __iadd__(self, other):
		''' Concatenante the content of an other scheme in the current one
			
			the current settings stay as before concatenation
		'''
		ls = len(self.spaces)
		lv = len(self.vertices)
		lt = max(map(itemgetter(5), self.vertices), default=0)
		self.spaces.extend(other.spaces)
		self.components.extend(other.components)
		self.vertices.extend([
							v[0] + ls, 
							*v[1:5],
							v[5] + lt, 
							v[6],
						]  for v in other.vertices)
		for shader, prims in other.primitives.items():
			if shader not in self.primitives:
				self.primitives[shader] = []
			self.primitives[shader].extend(tuple(i+lv  for i in p) for p in prims)
		
		return self
		
	def __add__(self, other):
		''' Return the union of the two schemes.
		
			The current settings are those from first scheme
		'''
		r = deepcopy(self)
		r += other
		return r
		
	def set(self, *args, **kwargs):
		''' Change the specified attributes in the current default vertex definition '''
		if args:
			if len(args) == 1 and isinstance(args[0], dict):
				kwargs = args[0]
			else:
				raise TypeError('Scheme.set expects keywords argument or one unique dictionnary argument')
		self.current.update(kwargs)
		# register the space if not already known
		if not isinstance(self.current['space'], int):
			try:	i = self.spaces.index(self.current['space'])
			except ValueError:	
				i = len(self.spaces)
				self.spaces.append(self.current['space'])
			self.current['space'] = i
		if not isinstance(self.current['color'], fvec4):
			self.current['color'] = fvec4(self.current['color'])
		
		return self
	
	def add(self, obj, **kwargs):
		''' Add an object to the scheme.
			If it is a mesh, it's merged in the current buffers. 
			Else it is added as a component to the current space.
		'''
		self.set(kwargs)
		if self.current['shader'] not in self.primitives:
			self.primitives[self.current['shader']] = indices = []
		else:
			indices = self.primitives[self.current['shader']]
		l = len(self.vertices)
		continuing = False
		
		if isinstance(obj, (Mesh,Web)):
			self.vertices.extend([
								self.current['space'], 
								fvec3(p), 
								self.current['normal'], 
								self.current['color'], 
								self.current['layer'], 
								self.current['track'], 
								self.current['flags'],
							]  for p in obj.points)
		if isinstance(obj, Mesh):
			indices.extend(((a+l, b+l, c+l)  for a,b,c in obj.faces))
			for f, track in zip(obj.faces, obj.tracks):
				for p in f:
					self.vertices[p+l][5] = track
			for i,n in enumerate(obj.vertexnormals()):
				self.vertices[i+l][2] = n
		elif isinstance(obj, Web):
			indices.extend(((a+l, b+l)  for a,b in obj.edges))
			for e, track in zip(obj.edges, obj.tracks):
				for p in e:
					self.vertices[p+l][5] = track
		elif isinstance(obj, vec3):
			self.vertices.append([
								self.current['space'], 
								fvec3(obj), 
								self.current['normal'], 
								self.current['color'], 
								self.current['layer'], 
								self.current['track'], 
								self.current['flags'],
								])
			continuing = True
			if self.continuous:
				indices.append((l-1, l))
		
		elif hasattr(obj, '__iter__'):
			n = len(self.vertices)
			for obj in obj:
				if isinstance(obj, (fvec3, vec3)):
					self.vertices.append([
								self.current['space'], 
								fvec3(obj), 
								self.current['normal'], 
								self.current['color'], 
								self.current['layer'], 
								self.current['track'], 
								self.current['flags'],
								])
					n += 1
				else:
					self.add(obj)
			indices.extend((i,i+1)	for i in range(l, n-1))
		else:
			self.component(obj)
			
		self.continuous = continuing
		return self
	
	def component(self, obj, **kwargs):
		''' Add an object as component associated to the current space '''
		self.set(**kwargs)
		self.components.append((self.current['space'], obj))
		
		return self
	
	class display(Display):
		''' Display for schemes
			
			Attributes:
			:spaces:       numpy array of matrices for each space, sent as uniform to the shader
			:vb_vertices:  vertex buffer for vertices
			:vas:          vertex array associated to each shader
		'''
		max_spaces = 32  # this maximum size of the spaces array must match the size in the shader
		
		@dataclass
		class Shader:
			program: mgl.Program
			mode: int
			enable: int
			blend_func: int
		
		def __init__(self, scene, sch):
			ctx = scene.ctx
			
			# load the resources
			self.shaders, self.shader_ident = scene.resource('scheme', self.load)
			
			# switch to array indexed spaces
			self.spaces = typedlist.full(fmat4(0), self.max_spaces)
			self.spacegens = list(sch.spaces)
			if len(self.spacegens) > self.max_spaces:
				print('warning: the number of local spaces exceeds the arbitrary build-in limit of {}'.format(self.max_spaces))
			
			self.components = [(space,scene.display(obj))	for space,obj in sch.components]
			self._selected = False
			
			self.nidents = max(v[5] for v in sch.vertices)+1
			self.box = boundingbox(
						(fvec3(v[1]) for v in sch.vertices if self.spacegens[v[0]] is world), 
						default=Box(center=fvec3(0), width=fvec3(-inf)),
						)
			
			# prepare the buffer of vertices
			vertices = np.empty(len(sch.vertices), 'u1, 3f4, 3f4, 4u1, f4, u2, u1')
			for i,v in enumerate(sch.vertices):
				vertices[i] = (
					*v[:3],
					u8vec4(v[3]*255), 
					*v[4:]
					)			
			self.vb_vertices = ctx.buffer(vertices)
			verticesdef = [(self.vb_vertices, 'u1 3f4 3f4 4f1 f4 u2 u1', 
								'space', 
								'v_position', 
								'v_normal', 
								'v_color', 
								'v_layer', 
								'v_ident', 
								'v_flags')]
			
			# prepare the rending commands
			ident_triangles = []
			ident_lines = []
			self.vas = {}
			self.vai_triangles = None
			self.vai_lines = None
			for shname,batch in sch.primitives.items():
				if not batch:	continue
				if shname not in self.shaders:	raise KeyError('no shader for name {}'.format(repr(shname)))
				
				shader = self.shaders[shname]
				vb_indices = ctx.buffer(np.array(batch, 'u4'))
				self.vas[shname] = ctx.vertex_array(shader.program, verticesdef, vb_indices, mode=shader.mode, skip_errors=True)
				if shader.mode == mgl.LINES:			ident_lines.extend(batch)
				elif shader.mode == mgl.TRIANGLES:		ident_triangles.extend(batch)
			
			if ident_triangles:	self.vai_triangles	= ctx.vertex_array(self.shader_ident, verticesdef, ctx.buffer(np.array(ident_triangles, 'u4')), skip_errors=True)
			if ident_lines:		self.vai_lines 		= ctx.vertex_array(self.shader_ident, verticesdef, ctx.buffer(np.array(ident_lines, 'u4')), skip_errors=True)
			
		def __del__(self):
			for va in self.vas.values():
				va.release()
			self.vas.clear()
			if self.vai_triangles:
				self.vai_triangles.release()
			if self.vai_lines:
				self.vai_lines.release()
			if self.vb_vertices:
				self.vb_vertices.release()
				self.vb_vertices = None
			
		def load(self, scene):
			''' Load shaders and all static data for the current OpenGL context '''
			vert = open(resourcedir+'/shaders/scheme.vert').read()
			shader_ident = scene.ctx.program(
						vertex_shader=vert,
						fragment_shader=open(resourcedir+'/shaders/scheme-ident.frag').read(),
						)
			shaders = {
				'line': self.Shader(
					mode = mgl.LINES, 
					enable = mgl.BLEND | mgl.DEPTH_TEST,
					blend_func = (mgl.SRC_ALPHA, mgl.ONE_MINUS_SRC_ALPHA),
					program = scene.ctx.program(
						vertex_shader=vert,
						fragment_shader=open(resourcedir+'/shaders/scheme-uniform.frag').read(),
						)),
				'fill': self.Shader(
					mode = mgl.TRIANGLES,
					enable = mgl.BLEND | mgl.DEPTH_TEST | mgl.CULL_FACE,
					blend_func = (mgl.SRC_ALPHA, mgl.ONE_MINUS_SRC_ALPHA),
					program = scene.ctx.program(
						vertex_shader=vert,
						fragment_shader=open(resourcedir+'/shaders/scheme-uniform.frag').read(),
						)),
				'ghost': self.Shader(
					mode = mgl.TRIANGLES,
					enable = mgl.BLEND | mgl.CULL_FACE,
					blend_func = (mgl.SRC_ALPHA, mgl.ONE),
					program = scene.ctx.program(
						vertex_shader=vert,
						fragment_shader=open(resourcedir+'/shaders/scheme-ghost.frag').read(),
						)),
				}
			return shaders, shader_ident
			
		def compute_spaces(self, view):
			''' Compute the new spaces for this frame.
				This is meant to be overriden when new spaces are required 
			'''
			view.uniforms['world'] = self.world
			for i,gen in enumerate(self.spacegens):
				self.spaces[i] = gen(view)
			if self.components:
				invview = affineInverse(view.uniforms['view'])
				for space,disp in self.components:
					disp.world = invview * self.spaces[space]
		
		def render(self, view):
			''' Render each va in self.vas '''
			ctx = view.scene.ctx
			#self.compute_spaces(view)
<<<<<<< HEAD
			for name in ['line', 'fill', 'ghost']:
				if name not in self.vas:  
					continue
				shader = self.shaders[name]
				va = self.vas[name]
				ctx.enable_only(shader.enable)
				ctx.blend_func = shader.blend_func
				shader.program['spaces'].write(self.spaces)
				shader.program['proj'].write(view.uniforms['proj'])
				shader.program['highlight'].write( fvec4(fvec3(settings.display['select_color_line']), 0.5) if self.selected else fvec4(0) )
				va.render()
			ctx.enable_only(mgl.BLEND | mgl.DEPTH_TEST)
=======
			for name in self.vas:
				shader = self.shaders[name][1]
				prim, va = self.vas[name]
				shader['spaces'].write(self.spaces)
				shader['proj'].write(view.uniforms['proj'])
				shader['highlight'].write( fvec4(fvec3(settings.display['select_color_line']), 0.7) if self.selected else fvec4(0) )
				va.render(prim)
>>>>>>> d2b240fb
		
		def identify(self, view):
			''' Render all the triangles and lines for identification '''
			self.shader_ident['startident'] = view.identstep(self.nidents)
			self.shader_ident['spaces'].write(self.spaces)
			self.shader_ident['proj'].write(view.uniforms['proj'])
			
			if self.vai_lines:		self.vai_lines.render(mgl.LINES)
			if self.vai_triangles:	self.vai_triangles.render(mgl.TRIANGLES)
		
		def stack(self, scene):
			yield ((), 'screen', -1, self.compute_spaces)
			yield ((), 'screen', 2, self.render) 
			yield ((), 'ident', 2, self.identify)
			for space,disp in self.components:
				yield from disp.stack(scene)
				
		@writeproperty
		def selected(self, value):
			for space, disp in self.components:
				disp.selected = value
				
class SchemeInstance:
	def __init__(self, name, scheme, *kwargs):
		self.name = name
		self.scheme = scheme
		vars(self).update(kwargs)
	
	class display(Scheme.display):
		def __init__(self, scene, instance):
			self.instance = instance
			disp = scene.resource(id(instance.scheme), lambda: inst.scheme.display(scene, instance.scheme))
			vars(self).update(vars(disp))
			self.spaces = deepcopy(disp.spaces)
			
		def compute_spaces(self, view):
			''' Computes the new spaces for this frame.
				This is meant to be overriden when new spaces are required 
			'''
			view.uniforms['world'] = self.world
			for i,gen in enumerate(self.spacegens):
				self.spaces[i] = gen(view, self.instance)
			if self.components:
				invview = affineInverse(view.uniforms['view'])
				for space,disp in self.components:
					disp.world = invview * self.spaces[space]

# create standard spaces

def view(view):
	proj = view.uniforms['proj']
	return fmat4(1/proj[0][0],  0,0,0,
				0, 1/proj[1][1], 0,0,
				0,0,1,0,
				0,0,-1,1)

def screen(view):
	return fmat4(view.target.width/2,0,0,0,
				0,view.target.height/2,0,0,
				0,0,1,0,
				0,0,-1,1)

def ubiquity(view):
	#return translate(fvec3(0,0,-1)) * fmat4(fmat3(view.uniforms['view']) * fmat3(view.uniforms['world']))
	proj = view.uniforms['proj']
	f = - (proj[3][2]-proj[3][3]) / (proj[2][2] - proj[2][3])
	n = - (proj[3][2]+proj[3][3]) / (proj[2][2] + proj[2][3])
	d = 3*n
	e = proj * fvec4(1,1,d,1)
	e /= e[3]
	return translate(fvec3(0,0,d)) * fmat4(
				fmat3(1/e[1]) 
				* fmat3(view.uniforms['view']) 
				* fmat3(view.uniforms['world']))

def world(view):
	return view.uniforms['view'] * view.uniforms['world']

def halo_world(position):
	position = fvec4(position,1)
	def mat(view):
		center = view.uniforms['view'] * (view.uniforms['world'] * position)
		m = fmat4(1)
		m[3] = center
		return m
	return mat
def halo_view(position):
	position = fvec4(position,1)
	def mat(view):
		center = view.uniforms['view'] * (view.uniforms['world'] * position)
		proj = view.uniforms['proj']
		e = proj * fvec4(1,1,center.z,1)
		e /= e[3]
		m = fmat4(1/e[1])
		m[3] = center
		return m
	return mat
def halo_screen(position):
	position = fvec4(position,1)
	def mat(view):
		center = view.uniforms['view'] * (view.uniforms['world'] * position)
		e = view.uniforms['proj'] * fvec4(1,1,center.z,1)
		e /= e[3]
		m = fmat4(2/(e[1]*view.target.height))
		m[3] = center
		return m
	return mat

def scale_screen(center):
	def mat(view):
		m = view.uniforms['view'] * view.uniforms['world']
		e = view.uniforms['proj'] * fvec4(1,1,(m*center).z,1)
		e /= e[3]
		return m * translate(center) * scale(fvec3(2 / (e[1]*view.target.height)))
	return mat

def scale_view(center):
	def mat(view):
		m = view.uniforms['view'] * view.uniforms['world']
		e = view.uniforms['proj'] * fvec4(1,1,(m*center).z,1)
		e /= e[3]
		return m * translate(center) * scale(fvec3(1 / e[1]))
	return mat


def halo_screen_flipping(position, offset):
	position = fvec4(position,1)
	def mat(view):
		numprec = 1e-7
		center = view.uniforms['view'] * (view.uniforms['world'] * position)
		e = view.uniforms['proj'] * fvec4(1,1,center.z,1)
		e /= e[3]
		screen_center = view.uniforms['proj'] * center
		screen_center /= screen_center[3]
		screen_tip = view.uniforms['proj'] * (view.uniforms['view'] * (view.uniforms['world'] * fvec4(offset, 0)))
		screen_tip /= -abs(screen_tip[3]) - numprec
		if screen_tip[0] <= screen_center[0] + numprec:
			flip = fvec4(1,1,1,1)
		else:
			flip = fvec4(-1,1,1,1)
		m = fmat4(*(flip * 2/(e[1]*view.target.height)))
		m[3] = center
		return m
	return mat

def mesh_placement(mesh) -> '(pos,normal)':
	''' Return an axis for placement of a note on the given object '''
	if isinstance(mesh, Mesh):
		# group center normal
		center = mesh.barycenter()
		f = min(mesh.faces,
				key=lambda f:  distance2(center, sum(mesh.facepoints(f))/3)
				)
		normal = mesh.facenormal(f)
		pos = sum(mesh.facepoints(f)) / 3
	
	elif isinstance(mesh, Web):
		center = mesh.barycenter()
		e = min(mesh.edges,
				key=lambda e:  distance2(center, (mesh.points[e[0]]+mesh.points[e[1]])/2)
				)
		normal = dirbase(normalize(mesh.points[e[0]]-mesh.points[e[1]]))[0]
		pos = mix(mesh.points[e[0]], mesh.points[e[1]], 0.5)
		
	elif isinstance(mesh, Wire):
		return mesh_placement(web(mesh))
		
	elif isaxis(mesh):
		pos, normal = mesh
	
	elif isinstance(mesh, vec3):
		normal = Z
		pos = mesh
		
	elif hasattr(mesh, 'mesh'):
		return mesh_placement(mesh.mesh())
	
	else:
		raise TypeError('unable to place note on a {}'.format(type(mesh)))
	return pos, normal


def note_floating(position, text, align=(0,0)):
	''' place a floating note at given position '''
	return Displayable(TextDisplay, position, text, align=align, color=settings.display['annotation_color'], size=settings.display['view_font_size'])


def note_leading(placement, offset=None, text='here'):
	''' Place a leading note at given position
	
		`placement` can be any of `Mesh, Web, Wire, axis, vec3`
	'''
	origin, normal = mesh_placement(placement)
	if not offset:
		offset = 0.2 * length(boundingbox(placement).width) * normal
	elif isinstance(offset, (float,int)):
		offset = offset*normal
	elif not isinstance(offset, vec3):
		raise TypeError('offset must be scalar or vector')
	
	color = settings.display['annotation_color']
	sch = Scheme(color=fvec4(color,0.7))
	sch.add([origin, origin+offset], shader='line', space=world)
	x,y,z = dirbase(normalize(vec3(offset)))
	sch.add(
		gt.revolution(2*pi, (vec3(0), z), 
			web([vec3(0), 16*z+4*x]), 
			resolution=('div',8),
			), 
		shader='fill',
		space=scale_screen(fvec3(origin)),
		)
	font = settings.display['view_font_size']
	sch.set(space=halo_screen_flipping(fvec3(origin+offset), fvec3(offset)))
	sch.add([vec3(0), vec3(font*2, 0, 0)], shader='line')
	sch.add(Displayable(TextDisplay, vec3(textsize(text)[0]/2*0.78*font + 2*font, 0, 0), text, align=('center', 0.5), color=fvec4(color,1), size=font))
	
	return sch

def note_distance(a, b, offset=0, project=None, d=None, tol=None, text=None, side=False):
	''' Place a distance quotation between 2 points, 
		the distance can be evaluated along vector `project` if specified 
	'''
	# get text to display
	if not project:					project = normalize(b-a)
	elif dot(project, b-a) < 0:		project = -project
	if not d:	d = abs(dot(b-a, project))
	if not text:
		if isinstance(tol,str): text = '{d:.4g}  {tol}'
		elif tol:               text = '{d:.4g}  ± {tol}'
		else:                   text = '{d:.4g}'
	text = text.format(d=d, tol=tol)
	color = settings.display['annotation_color']
	# convert input vectors
	x = dirbase(project, b-a)[0]
	z = project if side else -project
	if not isinstance(offset, vec3):
		offset = offset * x
	shift = 0.5 * mathutils.project(b-a, x)	if length2(x) else 0
	ao = a + offset + shift
	bo = b + offset - shift
	# create scheme
	sch = Scheme()
	sch.set(shader='line', layer=1e-4, color=fvec4(color,0.3))
	sch.add([a, ao])
	sch.add([b, bo])
	sch.set(layer=-1e-4, color=fvec4(color,0.7))
	sch.add([ao, bo])
	sch.add(Displayable(TextDisplay,
				mix(ao,bo,0.5), 
				text, 
				align=('center', 0.5), 
				size=settings.display['view_font_size'], 
				color=fvec4(color,1)))
	sch.set(shader='fill')
	sch.add(gt.revolution(
				2*pi, 
				(vec3(0),project), 
				web([vec3(0), 3*x-12*z]), 
				resolution=('div',8)), 
			space=scale_screen(fvec3(ao)))
	sch.add(gt.revolution(
				2*pi, 
				(vec3(0),project), 
				web([vec3(0), 3*x+12*z]), 
				resolution=('div',8)), 
			space=scale_screen(fvec3(bo)))
	return sch
	
def note_distance_planes(s0, s1, offset=None, d=None, tol=None, text=None):
	''' Place a distance quotation between 2 meshes 
		
		`s0` and `s1` can be any of `Mesh, Web, Wire`
	'''
	p0, n0 = mesh_placement(s0)
	p1, n1 = mesh_placement(s1)
	if length2(cross(n0,n1)) > 1e-10:
		raise ValueError('surfaces are not parallel')
	if not offset:
		box = boundingbox(s0,s1)
		offset = 0.2 * length(box.width) * normalize(noproject(p0+p1 - 2*box.center, n0))
	return note_distance(p0, p1, offset, n0, d, tol, text)
	
def note_distance_set(s0, s1, offset=0, d=None, tol=None, text=None):
	''' Place a distance quotation between 2 objects. This is the distance between the closest elements of both sets 
	
		`s0` and `s1` can be any of `Mesh, Web, Wire, vec3`
	'''
	dist, p0, p1 = mesh_distance(s0, s1)
	if not d:	d = dist
	# take the point and the higher dimension primitive
	if not isinstance(p0,int):	s0,p0, s1,p1 = s1,p1, s0,p0
	p0 = s0.points[p0]
	pts = s1.points
	if isinstance(p1, tuple):
		if len(p1) == 2:	p1 = pts[p1[0]] + project(p0-pts[p1[0]], pts[p1[1]]-pts[p1[0]])
		elif len(p1) == 3:	p1 = p0 + project(pts[p1[0]]-p0, cross(pts[p1[1]]-pts[p1[0]], pts[p1[2]]-pts[p1[0]]))
	else:
		p1 = s1.points[p1]
	
	return note_distance(p0, p1, offset, None, d, tol, text)
		

def note_angle(a0, a1, offset=0, d=None, tol=None, text=None, unit='deg', side=False):
	''' Place an angle quotation between 2 axis '''
	o0, d0 = a0
	o1, d1 = a1
	z = normalize(cross(d0,d1))
	if not isfinite(z):	
		raise ValueError('axis are parallel')
	x0 = cross(d0,z) * (1 if side else -1)
	x1 = cross(d1,z) * (1 if side else -1)
	shift = project(o1-o0, z) * 0.5
	# add it but in a new copy of the vectors
	o0 = o0 + shift
	o1 = o1 + shift
	# get text to display
	if not d:	d = anglebt(d0, d1)
	if unit == 'deg':
		d *= 180/pi
		unit = '°'
	if not text:
		if isinstance(tol,str): text = '{d:.4g}{unit}  {tol}'
		elif tol:               text = '{d:.4g}{unit}  ± {tol}'
		else:                   text = '{d:.4g}{unit}'
	text = text.format(d=d, tol=tol, unit=unit)
	color = settings.display['annotation_color']
	# arc center
	if o1 == o0:	center = o0
	else:			center = o0 + unproject(project(o1-o0, x1), d0)
	radius = mix(distance(o0,center), distance(o1,center), 0.5) + offset
	if not radius:	radius = 1
	# arc extremities
	p0 = center+radius*d0
	p1 = center+radius*d1
	sch = Scheme()
	sch.set(shader='line', layer=1e-4, color=fvec4(color,0.3))
	sch.add([p0, o0])
	sch.add([p1, o1])
	arc = ArcCentered((center,z), p0, p1, ('rad',0.05)).mesh()
	sch.add(arc, color=fvec4(color,0.7))
	sch.set(layer=-1e-4)
	sch.add(Displayable(TextDisplay,
				arc[len(arc)//2], 
				text, 
				align=('center', 0.5), 
				size=settings.display['view_font_size'], 
				color=fvec4(color,1)))
	sch.set(shader='fill')
	sch.add(gt.revolution(
				2*pi, 
				(vec3(0),x0), 
				web([vec3(0), 3*d0+12*x0]), 
				resolution=('div',8)), 
			space=scale_screen(fvec3(p0)))
	sch.add(gt.revolution(
				2*pi, 
				(vec3(0),x1), 
				web([vec3(0), 3*d1-12*x1]), 
				resolution=('div',8)), 
			space=scale_screen(fvec3(p1)))
	return sch
	
def note_radius(mesh, offset=None, d=None, tol=None, text=None, propagate=2):
	''' Place a curvature radius quotation. This will be the minimal curvature radius observed in the mesh 
		As a mesh is generally speaking an approximation of the desired shape, the radius may be approximative as well
	'''
	if isinstance(mesh, Mesh):
		normals = mesh.vertexnormals()
		radius, place = mesh_curvature_radius(mesh, normals=normals, propagate=propagate)
		normal = normals[place]
	elif isinstance(mesh, Web):
		conn = connpp(mesh.edges)
		radius, place = mesh_curvature_radius(mesh, conn=conn, propagate=propagate)
		normal = - normalize(sum(normalize(mesh.points[p]-mesh.points[place])  for p in conn[place]))
	elif isinstance(mesh, wire):
		normals = mesh.vertexnormals()
		radius, place = mesh_curvature_radius(mesh, normals=normals, propagate=propagate)
		normal = normals[place]
	else:
		raise TypeError('input mesh must be Mesh, Web or Wire')
	if not offset:
		offset = 0.2 * length(boundingbox(mesh).width)
	if not isinstance(offset, vec3):
		offset = normal * offset
	if abs(dot(offset, normal))**2 < length2(place)*1e-4:
		offset += 0.2 * length(boundingbox(mesh).width) * normal
	
	if isinstance(place, tuple):
		place = sum(mesh.points[i]  for i in place) / len(place)
	else:
		place = mesh.points[place]
	
	arrowplace = place + noproject(offset, normal)
	note = note_leading((arrowplace,normal), offset=project(offset, normal), text=text or 'R {:.4g}'.format(radius))
	color = settings.display['annotation_color']
	note.set(shader='line', layer=1e-4, color=fvec4(color,0.3), space=world)
	note.add([place, arrowplace])
	return note
	
import numpy.linalg
import numpy as np
from .mesh import connpp
	
def mesh_curvature_radius(mesh, conn=None, normals=None, propagate=2) -> '(distance, point)':
	''' Find the minimum curvature radius of a mesh.
	
		Parameters:
		
			mesh:			the surface/line to search
			conn:			a point-to-point connectivity (computed if not provided)
			normals:		the vertex normals (computed if not provided)
			propagate(int):	the maximum propagation rank for points to pick for the regression
	
		Return:	`(distance: float, point: int)` where primitives varies according to the input mesh dimension
	'''
		
	def propagate_pp(conn, start, maxrank):
		front = [(0,s) for s in start]
		seen = set()
		while front:
			rank, p = front.pop()
			if p in seen:	continue
			seen.add(p)
			yield p
			if rank < maxrank:
				for n in conn[p]:
					if n not in seen:	
						front.append((rank+1, n))
	
	if isinstance(mesh, Mesh):		
		if not conn:	conn = connpp(mesh.faces)
		if not normals:	normals = mesh.vertexnormals()
		it = ( (p, list(propagate_pp(conn, [p], propagate)))   for p in connpp )
	elif isinstance(mesh, Web):	
		if not conn:	conn = connpp(mesh.edges)
		if not normals:	
			normals = [vec3(0)  for p in mesh.points]
			pts = mesh.points
			for e in mesh.edges:
				d = pts[e[0]] - pts[e[1]]
				normals[e[0]] += d
				normals[e[1]] -= d
			for i,n in enumerate(normals):
				normals[i] = normalize(n)
		it = ( (p, list(propagate_pp(conn, [p], propagate)))   for p in connpp )
	elif isinstance(mesh, Wire):
		if not normals:	normals = mesh.vertexnormals()
		it = ( (mesh.indices[i], mesh.indices[i-propagate:i+propagate])   for i in range(len(mesh.indices)) )
	else:
		raise TypeError('bad input type')
	
	def analyse():
		pts = mesh.points		
		for p, neigh in it:
			# decide a local coordinate system
			u,v,w = dirbase(normals[p])
			# get neighboors contributions
			b = np.empty(len(neigh))
			a = np.empty((len(neigh), 14))
			for i,n in enumerate(neigh):
				e = pts[n] - pts[p]
				b[i] = dot(e,w)
				eu = dot(e,u)
				ev = dot(e,v)
				# these are the monoms to compose to build a polynom approximating the surface until 4th-order derivatives
				a[i] = (	eu**2, ev**2, eu*ev,
							eu, ev,
							eu**3, eu**2*ev, eu*ev**2, ev**3,
							eu**4, eu**3*ev, eu**2*ev**2, eu*ev**3, ev**4,
							)

			# least squares resulution, the complexity is roughly the same as inverting a mat3
			(au, av, auv, *_), residuals, *_ = np.linalg.lstsq(a, b)
			# diagonalize the curve tensor to get the principal curvatures
			diag, transfer = np.linalg.eigh(mat2(2*au, auv, 
													auv, 2*av))
			yield 1/np.max(np.abs(diag)), p
	
	return min(analyse(), key=itemgetter(0), default=None)
	
	
def mesh_curvature_radius(mesh, conn=None, normals=None, propagate=2) -> '(distance, point)':
	''' Find the minimum curvature radius of a mesh.
	
		Parameters:
		
			mesh:			the surface/line to search
			conn:			a point-to-point connectivity (computed if not provided)
			normals:		the vertex normals (computed if not provided)
			propagate(int):	the maximum propagation rank for points to pick for the regression
	
		Return:	`(distance: float, point: int)` where primitives varies according to the input mesh dimension
	'''
		
	curvatures = mesh_curvatures(mesh, conn, normals, propagate)
	
	place = min(range(len(mesh.points)),
				key=lambda p: 1/np.max(np.abs(curvatures[p][0]))  if curvatures[p] else inf, 
				default=None)
	return 1/np.max(np.abs(curvatures[place][0])), place
	
def mesh_curvatures(mesh, conn=None, normals=None, propagate=2):
	''' Compute the curvature around a point in a mesh/web/wire
	
		Parameters:
		
			mesh:			the surface/line to search
			conn:			a point-to-point connectivity (computed if not provided)
			normals:		the vertex normals (computed if not provided)
			propagate(int):	the maximum propagation rank for points to pick for the regression
	
		Return:	
			
			`[(tuple, mat3)]`
			
			where the `tuple` contains the curvature in each of the column directions in the `mat3`. The `mat3` has the principal directions of curvature
	'''
	pts = mesh.points
		
	# propagate though the mesh and return seen points
	def propagate_pp(conn, start, maxrank):
		front = deque((0,s) for s in start)
		seen = set()
		while front:
			rank, p = front.popleft()
			if p in seen:	continue
			seen.add(p)
			if rank < maxrank:
				for n in conn[p]:
					if n not in seen:	
						front.append((rank+1, n))
		return seen
	
	if isinstance(mesh, Mesh):		
		if not conn:	conn = connpp(mesh.faces)
		if not normals:	normals = mesh.vertexnormals()
		it = ( (p, propagate_pp(conn, [p], propagate))   for p in conn )
	elif isinstance(mesh, Web):	
		if not conn:	conn = connpp(mesh.edges)
		if not normals:	
			normals = [vec3(0)  for p in mesh.points]
			for e in mesh.edges:
				d = pts[e[0]] - pts[e[1]]
				normals[e[0]] += d
				normals[e[1]] -= d
			for i,n in enumerate(normals):
				normals[i] = normalize(n)
		it = ( (p, propagate_pp(conn, [p], propagate))   for p in conn )
	elif isinstance(mesh, Wire):
		if not normals:	normals = mesh.vertexnormals()
		it = ( (mesh.indices[i], mesh.indices[i-propagate:i+propagate])   for i in range(len(mesh.indices)) )
	else:
		raise TypeError('bad input shape type')
	
	curvatures = [None]*len(pts)
	
	for p, neigh in it:
		# decide a local coordinate system
		u,v,w = dirbase(normals[p])
		# get neighboors contributions
		b = np.empty(len(neigh))
		a = np.empty((len(neigh), 14))
		for i,n in enumerate(neigh):
			e = pts[n] - pts[p]
			b[i] = dot(e,w)
			eu = dot(e,u)
			ev = dot(e,v)
			# these are the monoms to compose to build a polynom approximating the surface until 4th-order derivatives
			a[i] = (	eu**2, ev**2, eu*ev,  # what we want to get
						# the others terms are only present to catch the surface regularities and not disturb the curvature terms
						eu, ev,
						eu**3, eu**2*ev, eu*ev**2, ev**3,
						eu**4, eu**3*ev, eu**2*ev**2, eu*ev**3, ev**4,
						)

		# least squares resulution, the complexity is roughly the same as inverting a mat3
		(au, av, auv, *_), residuals, *_ = np.linalg.lstsq(a, b, rcond=None)
		# diagonalize the curve tensor to get the principal curvatures
		diag, transfer = np.linalg.eigh(mat2(2*au, auv, 
												auv, 2*av))
		curvatures[p] = diag, mat3(u,v,w) * mat3(mat2(transfer))
		
	return curvatures


def note_bounds(obj):
	''' Create dimension annotations on the boundingbox of an object '''
	box = boundingbox(obj)
	size = 0.05 * length(box.width)
	return [
		note_distance(box.min, vec3(box.max.x, box.min.y, box.min.z), offset=size*vec3(0,-1,-1)),
		note_distance(box.min, vec3(box.min.x, box.max.y, box.min.z), offset=size*vec3(-1,0,-1)),
		note_distance(box.min, vec3(box.min.x, box.min.y, box.max.z), offset=size*vec3(-1,-1,0)),
		box,
		]


	
def _mesh_direction(mesh):
	if isinstance(mesh, Mesh):	return mesh.facenormal(0)
	elif isinstance(mesh, Web):	return mesh.edgedirection(0)
	elif isinstance(mesh, Wire):	return mesh[1]-mesh[0]
	elif isaxis(mesh):	return mesh[1]
	else:
		raise TypeError('only Mesh and Web are supported')
	
def note_angle_planes(s0, s1, offset=0, d=None, tol=None, text=None, unit='deg'):
	''' Place an angle quotation between 2 meshes considered to be plane (surface) or straight (curve) 
	
		`s0` and `s1` can be any of `Mesh, Web, Wire, Axis`
	'''
	d0, d1 = _mesh_direction(s0), _mesh_direction(s1)
	z = normalize(cross(d0, d1))
	if not isfinite(z):	
		raise ValueError('planes are parallel')
	if isinstance(s0, Mesh) or isaxis(s0):	d0 = cross(d0,z)
	if isinstance(s1, Mesh) or isaxis(s1):	d1 = cross(z,d1)
	return note_angle(
				(mesh_placement(s0)[0], d0), 
				(mesh_placement(s1)[0], d1), 
				offset, d, tol, text, unit)
				
def note_angle_edge(part, edge, offset=0, d=None, tol=None, text=None, unit='deg'):
	''' Place an angle quotation around a mesh edge '''
	f0 = None
	f1 = None
	for face in part.faces:
		for i in range(3):
			if face[i-1] == edge[0] and face[i] == edge[1]:	
				f0 = face
			elif face[i-1] == edge[1] and face[i] == edge[0]:
				f1 = face
	if not f0 or not f1:
		raise ValueError("edge {} doesn't exist or is not between 2 faces".format(f0))
	d0 = part.facenormal(f0)
	d1 = part.facenormal(f1)
	z = normalize(cross(d0,d1))
	o = mix(part.points[edge[0]], part.points[edge[1]], 0.5)
	if not offset:	offset = 0.2 * length(boundingbox(part).width)
	return note_angle(
			(o, cross(z,d0)),
			(o, cross(d1,z)),
			offset, d, tol, text, unit)
	
def note_absciss(axis, pts):
	indev
	
def note_diameter(mesh, direction=None, offset=None, d=None, tol=None, text=None):
	assert direction is not None
	for f in mesh.faces:
		for p in f:
			if dot(mesh.points[p], direction):
				indev

def note_surface(placement, offset=None, roughness=None, method=None):
	indev
	
def note_label(placement, offset=None, text='!', style='rect'):
	''' Place a text label upon an object 
	
		`placement` can be any of `Mesh, Web, Wire, axis, vec3`
	'''
	p, normal = mesh_placement(placement)
	if not offset:
		offset = 0.2 * length(boundingbox(placement).width) * normal
	elif isinstance(offset, (float,int)):
		offset = offset*normal
	elif not isinstance(offset, vec3):
		raise TypeError('offset must be scalar or vector')
	
	color = settings.display['annotation_color']
	x,_,z = dirbase(normalize(offset))
	sch = Scheme()
	sch.set(color=fvec4(color,0.7))
	sch.add(gt.revolution(
				2*pi,
				(vec3(0),z),
				web([6*x, 10*z]),
				resolution=('div',8),
				),
			space=scale_screen(fvec3(p)), shader='fill')
	sch.add([p, p+offset], space=world, shader='line', layer=2e-4)
	font = int(settings.display['view_font_size'] * 1.2)
	r = font*0.8
	print(font, r)
	if style == 'circle':	outline = web(Circle((vec3(0),vec3(0,0,1)), r))
	elif style == 'rect':	outline = [vec3(r,r,0), vec3(-r,r,0), vec3(-r,-r,0), vec3(r,-r,0), vec3(r,r,0)]
	else:
		raise ValueError("style must be 'rect' or 'circle'")
	sch.set(space=halo_screen(fvec3(p+offset)))
	sch.add(outline, shader='line', layer=0)
	sch.add(gt.flatsurface(wire(outline)), color=fvec4(settings.display['background_color'],0), shader='fill', layer=1e-3)
	sch.add(Displayable(TextDisplay,
				p+offset, 
				text, 
				align=('center','center'), 
				size=font, 
				color=color), 
			space=world)
	return sch
	

def note_iso(p, offset, type, text, refs=(), label=None):
	indev



#from .scheme import SchemeInstance

#class BaseDisplay(Display):
	#scheme = None
	
	#def __init__(self, scene, matrix, color=None):
		#if not color:	color = settings.display['annotation_color']
		
		#if not self.scheme:
			#type(self).scheme = sch = Scheme(layer=1e-4)
			#space = lambda view, instance: world(view) * instance.matrix
			
			#directions = [vec3(1,0,0), vec3(0,1,0), vec3(0,0,1)]
			#for i in range(len(directions)):
				#o = vec3(0)
				#x,z = directions[i-1], directions[i]
				
				#def tip(view, instance, z=z): 
					#s = space(view, instance)
					#return scale_screen(s*z) * fmat4(fmat3(s))
				
				#sch.add([o, z], 
					#space=tip, 
					#color=fvec4(color,1), 
					#shader='line',
					#)
				#sch.add(revolution(2*pi, (o,z), web([o, -20*z+9*x])), 
					#space=tip, 
					#color=fvec4(color,0.8), 
					#shader='fill',
					#)
		
		#if isinstance(matrix, (dmat3,fmat3,dquat,fquat)):	matrix = fmat4(fmat3(matrix))
		#elif isinstance(matrix, fmat4):						matrix = fmat4(matrix)
		#self.disp = scene.display(SchemeInstance(self.scheme, matrix=matrix))
	
	#def stack(self, scene):
		#yield from self.disp.stack(scene)
		
def note_base(matrix, color=None, labels=('X', 'Y', 'Z'), name=None, size=0.4):
	if not color:	color = settings.display['annotation_color']
	if not name:	name = ''
	if not labels:	labels = [None]*3
	
	if isinstance(matrix, (dmat3,fmat3)):
		center = None
		directions = mat3(matrix)
	elif isinstance(matrix, (dmat4,fmat4)):
		if transpose(matrix)[3] != vec4(0,0,0,1):
			raise TypeError('mat4 must be affine in order to be displayed')
		center = vec3(matrix[3])
		directions = mat3(mat4(matrix))
	else:
		raise TypeError('only matrix with dimension 3 or 4 can be displayed')
	
	sch = Scheme(layer=1e-4)
	for axislabel, direction in zip(labels, directions):
		o = vec3(0)
		x,y,z = dirbase(normalize(direction))
		
		if center:
			sch.add([center], space=world)
		
		sch.add([o, size*direction], 
			space=scale_view(fvec3(center)) if center else ubiquity, 
			color=fvec4(color,1), 
			shader='line',
			)
		sch.add(gt.revolution(2*pi, (o,z), web([o, -14*z+3.6*x])), 
			space=scale_screen_scale_view(fvec3(center), fvec3(size*direction)) if center else scale_screen_ubiquity(fvec3(size*direction)), 
			color=fvec4(color,0.8), 
			shader='fill',
			)
		if axislabel or name:
			sch.add(Displayable(TextDisplay, 5*z, axislabel+' '+name, align=(0.5,0.5), color=color))
	
	return sch
	
def note_rotation(quaternion, color=None, size=0.4):
	if not color:	color = settings.display['annotation_color']
	
	direction = vec3(glm.axis(quaternion))
	angle = glm.angle(quaternion)
	o = vec3(0)
	x,y,z = dirbase(direction)
	tend = -sin(angle)*x + cos(angle)*y
	rend = cos(angle)*x + sin(angle)*y
	
	sch = Scheme(layer=1e-4)
	sch.set(
		space=ubiquity,
		color=fvec4(color,0.6),
		shader='line',
		)
	sch.add([-size*direction, -0.2*size*direction])
	sch.add([-0.1*size*direction, 0.1*size*direction])
	sch.add([0.2*size*direction, size*direction])
	sch.add(gt.revolution(2*pi, (o,z), web([o, -14*z+3.6*x])), 
		space=scale_screen_ubiquity(fvec3(size*direction)), 
		color=fvec4(color,0.6), 
		shader='fill',
		)
	
	sch.set(
		space=ubiquity,
		color=fvec4(color,1),
		shader='line',
		)
	sch.add([size*cos(t)*x + size*sin(t)*y  for t in linrange(0, angle, step=0.1)])
	sch.add([size*cos(t)*x + size*sin(t)*y  for t in linrange(0, 2*pi, step=0.1)], color=fvec4(color,0.2))
	sch.add(gt.revolution(2*pi, (size*rend, tend), web([size*tend, size*tend-14*tend+3.6*rend])), 
		space=scale_screen_ubiquity(fvec3(size*rend)), 
		color=fvec4(color,0.8), 
		shader='fill',
		)
		
	return sch
	
'''
transforms = [
	mat3(),
	angleAxis(pi/2, normalize(Z+X)),
	translate(2*Y) * scale(vec3(0.2, 0.3, 1)),
	translate(2*X),
	rotate(1, vec3(1,2,3)),
	translate(-2*X) * mat4(scaledir(vec3(1,2,-3)*0.1)),
	]
'''
	
	
def scale_screen_scale_view(center, offset):
	def mat(view):
		m = view.uniforms['view'] * view.uniforms['world']
		e = view.uniforms['proj'] * fvec4(1,1,(m*center).z,1)
		e /= e[3]
		return m * translate(center) * scale(fvec3(1/e[1])) * translate(offset) * scale(fvec3(2/view.target.height))
	return mat
	
def scale_screen_ubiquity(offset):
	def mat(view):
		proj = view.uniforms['proj']
		f = - (proj[3][2]-proj[3][3]) / (proj[2][2] - proj[2][3])
		n = - (proj[3][2]+proj[3][3]) / (proj[2][2] + proj[2][3])
		d = 3*n
		e = proj * fvec4(1,1,d,1)
		e /= e[3]
		d2 = 2/view.target.height
		return translate(fvec3(0,0,d)) * fmat4(
					fmat3(1/e[1]) 
					* fmat3(view.uniforms['view']) 
					* fmat3(view.uniforms['world'])) * translate(offset) * scale(fvec3(d2))
	return mat
	
def base_display(scene, mat):
	return scene.display(note_base(mat))
	#try:	return scene.display(note_base(mat))
	#except TypeError as err:	return Display()

def quat_display(scene, quat):
	try:	return scene.display(note_rotation(quat))
	except TypeError:	return Display()
		
overrides.update({
	dmat4: base_display,
	fmat4: base_display,
	dmat3: base_display,
	fmat3: base_display,
	dquat: quat_display,
	fquat: quat_display,
	})<|MERGE_RESOLUTION|>--- conflicted
+++ resolved
@@ -356,10 +356,8 @@
 		def render(self, view):
 			''' Render each va in self.vas '''
 			ctx = view.scene.ctx
-			#self.compute_spaces(view)
-<<<<<<< HEAD
-			for name in ['line', 'fill', 'ghost']:
-				if name not in self.vas:  
+			for name in self.vas:
+				if name not in self.shaders:
 					continue
 				shader = self.shaders[name]
 				va = self.vas[name]
@@ -370,15 +368,6 @@
 				shader.program['highlight'].write( fvec4(fvec3(settings.display['select_color_line']), 0.5) if self.selected else fvec4(0) )
 				va.render()
 			ctx.enable_only(mgl.BLEND | mgl.DEPTH_TEST)
-=======
-			for name in self.vas:
-				shader = self.shaders[name][1]
-				prim, va = self.vas[name]
-				shader['spaces'].write(self.spaces)
-				shader['proj'].write(view.uniforms['proj'])
-				shader['highlight'].write( fvec4(fvec3(settings.display['select_color_line']), 0.7) if self.selected else fvec4(0) )
-				va.render(prim)
->>>>>>> d2b240fb
 		
 		def identify(self, view):
 			''' Render all the triangles and lines for identification '''
