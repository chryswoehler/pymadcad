# This file is part of pymadcad,  distributed under license LGPL v3

from math import inf
from .mathutils import *
from .mesh import Mesh, Web, Wire, MeshError, connpe, web
from .asso import Asso
from .nprint import nformat, nprint

from operator import itemgetter


class TriangulationError(Exception):	pass


def triangulation(outline, normal=None, prec=NUMPREC):
	''' triangulate using the prefered method '''
	return triangulation_closest(outline, normal)
	
	
	

'''
	skeleting funtions and skeleting triangulations
	does not work yet on very non convex cases
'''

def skeleting(outline: Wire, skeleting: callable, prec=NUMPREC) -> [vec2]:
	''' skeleting procedure for the given wire
		at each step, the skeleting function is called
		created points will be added to the wire point buffer and this buffer is returned (ROI)
		
		NOTE: yet it only works with near-convex outlines
	'''
	l = len(outline)
	pts = outline.points
	
	# edge normals
	enormals = [perp(normalize(outline[i]-outline[i-1]))	for i in range(l)]
	# compute half axis starting from each point
	haxis = []
	for i in range(l):
		haxis.append((outline.indices[i], i, (i+1)%l))
	
	# create the intersections to update
	intersect = [(0,0)] * l	# intersection for each edge
	dist = [-1] * l	# min distance for each edge
	def eval_intersect(i):
		o1,a1,b1 = haxis[i-1]
		o2,a2,b2 = haxis[i]
		# compute normals to points
		v1 = enormals[a1]+enormals[b1]
		v2 = enormals[a2]+enormals[b2]
		if norminf(v1) < prec:	v1 =  perp(enormals[b1])	# if edges are parallel, take the direction to the shape
		if norminf(v2) < prec:	v2 = -perp(enormals[b2])
		# compute the intersection
		x1,x2 = inverse(dmat2(v1,-v2)) * dvec2(-pts[o1] + pts[o2])
		if x1 >= -NUMPREC and x2 >= -NUMPREC:
			intersect[i] = pts[o2] + x2*v2
			dist[i] = min(x1*length(v1), x2*length(v2))
		elif isnan(x1) or isnan(x2):
			intersect[i] = pts[o2]
			dist[i] = 0
		else:
			intersect[i] = None
			dist[i] = inf
	for i in range(l):
		eval_intersect(i)
	
	# build skeleton
	while len(haxis) > 1:
		print(dist)
		i = min(range(len(haxis)), key=lambda i:dist[i])
		assert dist[i] != inf, "no more intersection found (algorithm failure)"
		o1,a1,b1 = haxis[i-1]
		o2,a2,b2 = haxis[i]
		# add the intersection point
		ip = len(pts)
		pts.append(intersect[i])
		# extend skeleton
		skeleting(haxis, i, ip)
		# create the new half axis
		haxis.pop(i)
		dist.pop(i)
		intersect.pop(i)
		haxis[i-1] = (ip, a1, b2)
		eval_intersect((i-2) % len(haxis))
		eval_intersect((i-1) % len(haxis))
		eval_intersect(i % len(haxis))
		eval_intersect((i+1) % len(haxis))
		eval_intersect((i+2) % len(haxis))
	
	return pts

def skeleton(outline: Wire, prec=NUMPREC) -> Web:
	''' return a Web that constitute the skeleton of the outline
		the returned Web uses the same point buffer than the input Wire.
		created points will be added into it
		
		https://en.wikipedia.org/wiki/Straight_skeleton
		
		NOTE: yet it only works with near-convex outlines
	'''
	skeleton = []
	#def sk(ip, o1,o2, a1,b1, a2,b2):
		#skeleton.append((o1,ip))
		#skeleton.append((o2,ip))
	def sk(haxis, i, ip):
		skeleton.append((haxis[i-1][0], ip))
		skeleton.append((haxis[i][0], ip))
	pts = skeleting(outline, sk, prec)
	return Web(pts, skeleton)

def triangulation_skeleton(outline: Wire, prec=NUMPREC) -> Mesh:
	''' return a Mesh with triangles filling the surface of the outline 
		the returned Mesh uses the same point buffer than the input Wire
		
		NOTE: yet it only works with near-convex outlines
	'''
	triangles = []
	skeleton = []
	pts = outline.points
	original = len(pts)
	minbone = [inf]
	def sk(haxis, i, ip):
		triangles.append((haxis[i-2][0], haxis[i-1][0], ip))
		triangles.append((haxis[i-1][0], haxis[i][0], ip))
		triangles.append((haxis[i][0], haxis[(i+1)%len(haxis)][0], ip))
		if   haxis[i-1][0] < original:
			d = distance(pts[haxis[i-1][0]], pts[ip])
			if d < minbone[0]:	minbone[0] = d
		else:
			skeleton.append((haxis[i-1][0], ip))
		if haxis[i][0] < original:
			d = distance(pts[haxis[i][0]], pts[ip])
			if d < minbone[0]:	minbone[0] = d
		else:
			skeleton.append((haxis[i][0], ip))
	pts = skeleting(outline, sk, prec)
	m = Mesh(pts, triangles)
	# merge points from short internal edges
	minbone = 0.5*minbone[0]
	merges = {}
	for a,b in skeleton:
		if distance(pts[a], pts[b]) < minbone:
			if   a not in merges:	merges[a] = merges.get(b,b)
			elif b not in merges:	merges[b] = merges.get(a,a)
	for k,v in merges.items():
		while v in merges and merges[v] != v:	
			if distance(pts[k], pts[v]) > minbone:
				merges[k] = k
				merges[v] = v
				break
			merges[k] = v = merges[v]
	m.mergepoints(merges)
	return m


	
'''
	triangulation outline
	triangulation using only points from the given outline, creating quite good triangles at cost of efficiency
	O(n**2)
'''

def triangulation_outline(outline: Wire, normal=None) -> Mesh:
	''' return a mesh with the triangles formed in the outline
		the returned mesh uses the same buffer of points than the input
		
		complexity:  O(n**2) mat2 operations
	'''
	# get a normal in the right direction for loop winding
	if not normal:		normal = outline.normal()
	try:				proj = planeproject(outline, normal)
	except ValueError:	return Mesh()
	hole = list(outline.indices)
	if length2(outline[-1]-outline[0]) < 4*NUMPREC**2:		hole.pop()
	
	def priority(u,v):
		''' priority criterion for 2D triangles, depending on its shape
		'''
		uv = length(u)*length(v)
		if not uv:	return 0
		return dot(u,v) / uv
	
	def score(i):
		l = len(hole)
		u = proj[(i+1)%l] - proj[i]
		v = proj[(i-1)%l] - proj[i]
		triangle = (hole[(i-1)%l], hole[i], hole[(i+1)%l])
		
		if triangle[0] == triangle[1] or triangle[1] == triangle[2]:	return 0
		if perpdot(u,v) < -NUMPREC:		return -inf
		sc = priority(u,v)
		if perpdot(u,v) > NUMPREC:
			# check that there is not point of the outline inside the triangle
			decomp = inverse(dmat2(u,v))
			o = proj[i]
			for j in range(l):
				if hole[j] not in triangle:
					p = proj[j]
					uc,vc = decomp * dvec2(p-o)
					if 0 <= uc and 0 <= vc and uc+vc <= 1:
						sc = -inf
						break
		return sc
	scores = [score(i) for i in range(len(hole))]
	
	triangles = []
	while len(hole) > 2:
		l = len(hole)
		i = max(range(l), key=lambda i:scores[i])
		if scores[i] == -inf:
			raise TriangulationError("no more feasible triangles (algorithm failure or bad input outline)", hole)
			#print('warning: no more feasible triangles', hole)
			#break
		triangles.append((hole[(i-1)%l], hole[i], hole[(i+1)%l]))
		hole.pop(i)
		proj.pop(i)
		scores.pop(i)
		l -= 1
		scores[(i-1)%l] = score((i-1)%l)
		scores[i%l] = score(i%l)
	
	return Mesh(outline.points, triangles)


def triangulation_outline(outline: Wire, normal=None, prec=None) -> Mesh:
	''' return a mesh with the triangles formed in the outline
		the returned mesh uses the same buffer of points than the input
		
		complexity:  O(n*k)  where k is the number of non convex points
	'''
	# get a normal in the right direction for loop winding
	if not normal:		normal = outline.normal()
	if prec is None:	prec = outline.precision() **2
	# project all points in the plane
	try:				proj = planeproject(outline, normal)
	except ValueError:	return Mesh()
	# reducing contour, indexing proj and outlines.indices
	hole = list(range(len(outline.indices)))
	if length2(outline[-1]-outline[0]) <= prec:		hole.pop()
	
	# set of remaining non-convexity points, indexing proj
	l = len(outline.indices)
	nonconvex = { i
					for i in hole
					if perpdot(proj[i]-proj[i-1], proj[(i+1)%l]-proj[i]) <= prec
					}
	
	def priority(u,v):
		''' priority criterion for 2D triangles, depending on its shape
		'''
		uv = length(u)*length(v)
		if not uv:	return 0
		return dot(u,v) / uv
	
	def score(i):
		l = len(hole)
		o = proj[hole[ i ]]
		u = proj[hole[ (i+1)%l ]] - o
		v = proj[hole[ (i-1)%l ]] - o
		triangle = (hole[(i-1)%l], hole[i], hole[(i+1)%l])
		
		# check for badly oriented triangle
		if perpdot(u,v) < -prec:		return -inf
		# check for intersection with the rest
		if perpdot(u,v) > prec:
			# check that there is not point of the outline inside the triangle
			for j in nonconvex:
				if j not in triangle:
					for k in range(3):
						o = proj[triangle[k]]
						if perpdot(o-proj[triangle[k-1]], proj[j]-o) <= prec:
							break
					else:
						return -inf
		return priority(u,v)
	scores = [score(i) for i in range(len(hole))]
	
	triangles = typedlist(dtype=uvec3)
	while len(hole) > 2:
		l = len(hole)
		i = imax(scores)
		if scores[i] == -inf:
			raise TriangulationError("no more feasible triangles (algorithm failure or bad input outline)", [outline.indices[i] for i in hole])
		triangles.append(uvec3(
			outline.indices[hole[(i-1)%l]], 
			outline.indices[hole[i]], 
			outline.indices[hole[(i+1)%l]],
			))
		nonconvex.discard(hole.pop(i))
		scores.pop(i)
		l -= 1
		scores[(i-1)%l] = score((i-1)%l)
		scores[i%l] = score(i%l)
	
	return Mesh(outline.points, triangles)

def planeproject(pts, normal=None):
	''' project an outline in a plane, to get its points as vec2 '''
	x,y,z = guessbase(pts, normal)
<<<<<<< HEAD
	i = min(range(len(pts)), key=lambda i: dot(pts[i],x))
	l = len(pts)
	if dot(z, cross(pts[(i+1)%l]-pts[i], pts[(i-1)%l]-pts[i])) < 0:
		y = -y
	return typedlist(vec2(dot(p,x), dot(p,y))	for p in pts)
=======
	return [vec2(dot(p,x), dot(p,y))	for p in pts]
>>>>>>> 0c036498

def guessbase(pts, normal=None, thres=10*NUMPREC):
	''' build a base in which the points will be in plane XY 
		thres is the precision threshold between axis for point selection
	'''
	if normal:
		return dirbase(normal)
	pts = iter(pts)
	try:
		o = next(pts)
		x = vec3(0)
		y = vec3(0)
		ol = max(glm.abs(o))
		xl = 0
		zl = 0
		while xl <= thres:
			p = next(pts)
			x = p-o
			xl = dot(x,x)/max(max(glm.abs(p)), ol)
		x = normalize(x)
		while zl <= thres:
			p = next(pts)
			y = p-o
			zl = length(cross(x,y))
		y = normalize(noproject(y,x))
		return x, y, cross(x,y)
	except StopIteration:
		raise ValueError('unable to extract 2 directions')

def convex_normal(web):
	area = vec3(0)
	pts = web.points
	c = pts[web.edges[0][0]]
	for e in web.edges:
		area += cross(pts[e[1]] - pts[e[0]],  c - pts[e[0]])
	return normalize(area)
	
	
'''
	triangulation_sweepline
	---------------------
	loop holes briding based on a sweepline algorithm - complexity O(n log n)
'''

def sweepline_loops(lines: Web, normal=None):
	''' sweep line algorithm to retreive monotone loops from a Web
		the web edges should not be oriented, and thus the resulting face has no orientation
		complexity: O(n ln n)
		
		https://en.wikipedia.org/wiki/Monotone_polygon
	'''
	# selective debug function
	#debprint = lambda *args, **kwargs: None
	#debprint = print

	if len(lines.edges) < 3:	return Mesh()
	loops = []
	finalized = []
	x,y,z = guessbase(lines.points, normal)
	#debprint('sortdim', x, 'y', y)
	# projection of the lines points on x and y
	pts = {}
	for e in lines.edges:
		for i in e:
			if i not in pts:
				p = lines.points[i]
				pts[i] = vec2(dot(p,x), dot(p,y))
	
	#debprint('sweepline')
	#debprint('\npoints = {},\nedges = {},\n'.format(lines.points, lines.edges))
	
	# affine function y = a*x + b   for edges
	def affiney(e, x):
		a, b = pts[e[0]], pts[e[1]]
		v = b-a
		if v[0]:	d = v[1]/v[0]
		elif v[1] > 0:	d = -inf
		else:			d = inf
		return a[1] + d * (x - a[0])
	
	def orthoproj(v):
		l = length(v)
		return v[1] / l if l else 0
	
	# orient edges along the axis and sort them
	# sorting is done using absciss and orientation in case of similar absciss
	# the nearest directions to +-y is prefered to speedup cluster distinction
	edges = lines.edges[:]
	for i,(a,b) in enumerate(edges):
		if pts[a][0] < pts[b][0]:	edges[i] = b,a
	stack = sorted(edges,
				key=lambda e: (pts[e[0]][0], abs(orthoproj(pts[e[1]]-pts[e[0]])) )
				)
	
	# remove absciss ambiguity (for edges that share points with the same absciss)
	# for each edge, all following edges with the same absciss and contains its start point will have the same startpoint
	for i in reversed(range(len(stack))):
		l = stack[i][0]
		n = i-1
		for j in reversed(range(i)):
			if pts[stack[j][0]][0] < pts[l][0]:	break
			if stack[j][1] == l:	
				stack[j] = (stack[j][1], stack[j][0])
			if stack[j][0] == l:
				if n != j:	stack.insert(n, stack.pop(j))
				n -= 1
	#debprint('stack', stack)
	#debprint('stack')
	#for e in stack:
		#debprint(e, (pts[e[0]][0], orthoproj(pts[e[1]]-pts[e[0]])))
	
	# build cluster by cluster -  each cluster is a monotone sub-polygon
	# kept sorted so that:
	#    clusters are in descending order on y
	# 	 cluster couple is in ascending order:  (l0, l1) with l0 < l1
	clusters = []
	while stack:		
		edge = stack.pop()
		p0, p1 = pts[edge[0]], pts[edge[1]]
		
		# get the pair edge if there is one starting at the same point
		m = None
		sc = -1
		i = len(stack)-1
		while i >= 0 and pts[stack[i][0]][0] == pts[edge[0]][0]:
			e = stack[i]
			if e[0] == edge[0]:
				diff = abs(orthoproj(pts[e[1]]-pts[e[0]]) - orthoproj(pts[edge[1]]-pts[edge[0]]))
				if diff > sc:	
					sc = diff
					m = i
			i -= 1
		if m is not None:	
			# edge must be above coedge
			coedge = stack.pop(m)
			if orthoproj(pts[edge[1]]-pts[edge[0]]) < orthoproj(pts[coedge[1]]-pts[coedge[0]]):
				edge, coedge = coedge, edge
		else:
			coedge = None
			
		# finalize closed clusters, merge clusters that reach the same points
		for i,(l0,l1) in enumerate(clusters):	
			# remove the closed cluster
			if l0[1] == l1[1]:
				#debprint('    pop', l0,l1)
				clusters.pop(i)
				loops[i].insert(0, l0[1])
				finalized.append(loops.pop(i))
				break
			# merge the two neighboring clusters
			if i>0 and clusters[i-1][0][1] == l1[1] and pts[l1[1]][0] > p0[0]:
				merge = clusters.pop(i)
				clusters[i-1] = (merge[0], clusters[i-1][1])
				loops[i].append(l1[1])
				loops[i-1][0:0] = loops.pop(i)
				#debprint('    merged', loops[i-1])
				#debprint('clusters', nformat(clusters))
				break
		
		#print('stack', stack)
		#debprint('*', edge, coedge, pts[edge[0]][0], -abs(orthoproj(pts[edge[1]]-pts[edge[0]])))
		
		# search in which cluster we are
		found = False
		for i,(l0,l1) in enumerate(clusters):
			#debprint('   ', l0,l1,edge[0])
			
			# continuation of already existing edge of the cluster
			if edge[0] == l0[1]:
				loops[i].insert(0, l0[1])
				clusters[i] = (edge, l1)
				if coedge:
					stack.append(coedge)
				#debprint('      continuation', edge)
				#if coedge:	nprint(clusters)
				found = True
				break
			elif edge[0] == l1[1]:
				loops[i].append(l1[1])
				clusters[i] = (l0, coedge or edge)
				if coedge:
					stack.append(edge)
				#debprint('      continuation', coedge or edge)
				#if coedge:	nprint(clusters)
				found = True
				break
			# interior hole that touch the outline
			elif (coedge and l0[0] == l1[0] and l0[0] == edge[0]
					and affiney(l0, p1[0]) <= p1[1]
					and affiney(l1, p1[0]) >= p1[1]):
				clusters[i] = (l0, coedge)
				clusters.insert(i, (edge, l1))
				loops.insert(i, [edge[0]])
				#debprint('      root hole', edge[0])
				found = True
				break
			# interior hole
			elif (coedge
					and affiney(l0, p0[0]) < p0[1]
					and affiney(l1, p0[0]) > p0[1]):
				clusters[i] = (l0, coedge)
				clusters.insert(i, (edge, l1))
				# continue the cluster on the side with the higher x
				if pts[l0[0]][0] < pts[l1[0]][0]:
					# the existing loop stays at index i
					loops[i].insert(0,edge[0])
					loops.insert(i+1, [l0[0], coedge[0]])
				else:
					# the existing loop jumps to index i+1
					loops[i].append(coedge[0])
					loops.insert(i, [edge[0], l1[0]])
				#debprint('      hole for ',i, edge)
				#debprint('clusters', nformat(clusters))
				#debprint('loops', loops)
				found = True
				break
		
		if not found:
			# if it's a new corner, create a cluster
			if coedge and edge[1] != coedge[1]:
				p0 = pts[edge[0]]
				# find the place to insert the cluster
				# NOTE a dichotomy is more efficient, but for now ...
				j = 0
				while j < len(clusters) and affiney(clusters[j][1], p0[0]) > p0[1]:
					j += 1
				clusters.insert(j, (coedge, edge))
				loops.insert(j, [edge[0]])
				#debprint('    new cluster', j)
				#debprint(nformat(clusters))
			# if it's an ambiguous edge without use for now, restack it
			elif pts[edge[1]][0] == pts[edge[0]][0]:
				#debprint('    restack')
				stack.insert(-1, edge)
				if coedge:	stack.insert(-1, coedge)
			else:
				raise TriangulationError("algorithm failure, can be due to the given outline", edge, coedge)
	
	# close clusters' ends
	for i,cluster in enumerate(clusters):
		l0,l1 = cluster
		loops[i].insert(0, l0[1])
		if l0[1] != l1[1]:
			loops[i].append(l1[1])
	finalized.extend(loops)
	#for loop in finalized:
		#debprint('triangulate', loop)
	
	return finalized


def triangulation_sweepline(outline: Web, normal=None, prec=0) -> Mesh:
	''' extract loops from the web using sweepline_loops and trianglate them.
		the resulting mesh have one group per loop, and all the normals have approximately the same direction (they are coherent)
	'''
	x,y,z = guessbase(outline.points, normal)
	m = Mesh(outline.points)
	for loop in sweepline_loops(outline, z):
		m += triangulation_outline(Wire(outline.points, loop), z)
	return m
	

'''
	triangulation_closest
	---------------------
	loop holes briding based on the distance to the other holes
'''

def line_bridges(lines: Web, conn=None):
	''' find what edges to insert in the given mesh to make all its loops connex.
		returns a Web of the bridging edges.
		
		complexity: O(n**2 * n/k)
		with
			n = number of points in the lines
			k = average number of points per loop
			
		could easily be improved to  O(n**2 + n*k)
	'''
	if conn is None:	conn = connpe(lines.edges)
	pts = lines.points
	
	bridges = []	# edges created
	# reached and remaining parts, both as edge indices and point indices
	reached_points = set()
	reached_edges = set()
	remain_points = set(p 	 for e in lines.edges for p in e)
	remain_edges = set(range(len(lines.edges)))
	
	def propagate(start):
		''' propagate from the given start point to make connex points and edges as reached '''
		front = [start]
		while front:
			s = front.pop()
			if s in reached_points:	continue
			reached_points.add(s)
			remain_points.discard(s)
			for e in conn[s]:
				reached_edges.add(e)
				remain_edges.discard(e)
				front.extend(lines.edges[e])
	
	def find_closest():
		''' find the next edge to create, 
			so with the closest remaining element to the reached ones
			distance is edge to edge
		'''
		best = None
		score = inf
		# minimum from edges to points
		for ac in reached_edges:
			ep = lines.edgepoints(ac)
			for ma in remain_points:
				d = distance_pe(pts[ma], ep)
				if d < score:
					e = lines.edges[ac]
					if distance2(pts[ma], pts[e[0]]) < distance2(pts[ma], pts[e[1]]):
						score, best = d, (ma, e[0])
					else:
						score, best = d, (ma, e[1])
		# minimum from points to edges
		for ma in remain_edges:
			ep = lines.edgepoints(ma)
			for ac in reached_points:
				d = distance_pe(pts[ac], ep)
				if d < score:
					e = lines.edges[ma]
					if distance2(pts[ac], pts[e[0]]) < distance2(pts[ac], pts[e[1]]):
						score, best = d, (e[0], ac)
					else:
						score, best = d, (e[1], ac)
						
		return best
	
	# main loop
	propagate(lines.edges[0][0])
	while True:
		closest = find_closest()
		if not closest:	break
		bridges.append(closest)
		bridges.append(tuple(reversed(closest)))
		propagate(closest[0])
		
	return Web(lines.points, bridges)
	
def line_bridges(lines: Web, conn=None) -> 'Web':
	''' find what edges to insert in the given mesh to make all its loops connex.
		returns a Web of the bridging edges.
		
		complexity:  O(n**2 + n*k)
		with
			n = number of points in the lines
			k = average number of points per loop
	'''
	if conn is None:	conn = connpe(lines.edges)
	pts = lines.points
	
	bridges = []	# edges created
	# reached and remaining parts, both as edge indices and point indices
	reached_points = {}	# closest to each reached point
	reached_edges = {}	# closest to each reached edge
	remain_points = set(p 	 for e in lines.edges for p in e)
	remain_edges = set(range(len(lines.edges)))
	
	def propagate(start):
		''' propagate from the given start point to make connex points and edges as reached '''
		front = [start]
		while front:
			s = front.pop()
			if s in reached_points:	continue
			reached_points[s] = (inf, (s,s))
			remain_points.discard(s)
			for e in conn[s]:
				if e in reached_edges: continue
				reached_edges[e] = (inf, (s,s))
				remain_edges.discard(e)
				front.extend(lines.edges[e])
				
	def update_closest():
		# from points to edges
		for s, (score, best) in reached_points.items():
			if best[0] in reached_points:
				reached_points[s] = find_closest_point(s)
		# from edges to points
		for e, (score, best) in reached_edges.items():
			if best[0] in reached_points:
				reached_edges[e] = find_closest_edge(e)
	
	def find_closest_edge(ac):
		''' find the bridge to the closest point to the given edge
		'''
		best = None
		score = inf
		# minimum from edge to points
		ep = lines.edgepoints(ac)
		for ma in remain_points:
			d = distance_pe(pts[ma], ep)
			if d < score:
				e = lines.edges[ac]
				if distance2(pts[ma], pts[e[0]]) < distance2(pts[ma], pts[e[1]]):
					score, best = d, (ma, e[0])
				else:
					score, best = d, (ma, e[1])
		
		return score, best
		
	def find_closest_point(ac):
		''' find the bridge to the closest edge to the given point
		'''
		best = None
		score = inf
		# minimum from point to edges
		for ma in remain_edges:
			d = distance_pe(pts[ac], lines.edgepoints(ma))
			if d < score:
				e = lines.edges[ma]
				if distance2(pts[ac], pts[e[0]]) < distance2(pts[ac], pts[e[1]]):
					score, best = d, (e[0], ac)
				else:
					score, best = d, (e[1], ac)
						
		return score, best
	
	# main loop
	propagate(lines.edges[0][0])
	while remain_edges:
		update_closest()
		closest = min(
					min(reached_points.values(), key=itemgetter(0)),
					min(reached_edges.values(), key=itemgetter(0)),
					key=itemgetter(0)) [1]
		bridges.append(closest)
		bridges.append(tuple(reversed(closest)))
		propagate(closest[0])
		
	return Web(lines.points, bridges)
	
def flat_loops(lines: Web, normal=None) -> '[Wire]':
	''' collect the closed loops present in the given web, so that no loop overlap on the other ones.
	'''
	x,y,z = guessbase(lines.points, normal)
	pts = lines.points
	# create an oriented point to edge connectivity 
	conn = Asso()
	for i,e in enumerate(lines.edges):
		conn.add(e[0], i)
	
	used = [False]*len(lines.edges)	# edges used and so no to use anymore
	loops = []
	
	while True:
		# find an unused edge
		end = next((i  for i,u in enumerate(used) if not u), None)
		if end is None:
			break
		
		# assemble a loop
		loop = list(lines.edges[end])
		while True:
			# take the most inward next edge
			prev = normalize(pts[loop[-1]] - pts[loop[-2]])
			
			best = None
			score = -inf
			for edge in conn[loop[-1]]:
				if used[edge]:	continue
				e = lines.edges[edge]
				dir = normalize(pts[e[1]] - pts[e[0]])
				if isfinite(dir) and isfinite(prev):
					angle = atan2(dot(cross(prev,dir),z), dot(prev,dir))
				else:
					angle = -pi
				if pi-angle < NUMPREC:	angle -= 2*pi
				if angle > score:
					score, best = angle, edge
			
			# progress on the selected edge
			if best is None:
				raise TriangulationError("there is not only loops in that web", loop)
			used[best] = True
			# stop when the best continuation is the start
			if best == end:
				break
			loop.append(lines.edges[best][1])
			
			
		loops.append(Wire(lines.points, loop))

	return loops

	
def triangulation_closest(outline, normal=None):
	if isinstance(outline, Wire):
		return triangulation_outline(outline, normal)
	else:
		outline = web(outline)
	x,y,z = dirbase(normal or convex_normal(outline))
	result = Mesh(outline.points)
	for loop in flat_loops(outline + line_bridges(outline), z):
		result += triangulation_outline(loop, z)
	return result

	
	
	
	
	
	
''' 
	other misc stuff, in development
'''


def vmaxi(v):
	''' index of maximum coordinate of a vec3 '''
	i = 0
	if v[1] > v[i]:	i = 1
	if v[2] > v[i]:	i = 2
	return i

def vsorti(v):
	''' coordinates sort indices for a vec3, decreasing order'''
	i = 0
	if v[1] > v[i]:	i = 1
	if v[2] > v[i]:	i = 2
	if v[(i+1)%3] > v[(i-1)%3]:		j,k = (i+1)%3, (i-1)%3
	else:							j,k = (i-1)%3, (i+1)%3
	return (i,j,k)
	
	
from .mesh import connef, arrangeface

def retriangulate(mesh):
	''' switch diagonals to improve the surface smoothness '''
	pts = mesh.points
	faces = mesh.faces
	# second pass:	improve triangles by switching quand diagonals
	conn = connef(faces)
	scores = {}
	def update_score(edge):
		a,b,c = arrangeface(faces[conn[edge]], edge[0])
		ab = pts[b]-pts[a]
		lab = length(ab)
		# check if diagonal is good for exchange
		x = dot(pts[c]-pts[a], ab) / (lab*lab) 
		if x < 0 or 1 < x:
			scores[edge] = 0
		else:
			# if then, record the difference of heights
			h = length(noproject(pts[c]-pts[a], ab/lab))
			scores[edge] = lab/h - 2
	for edge in conn:
		update_score(edge)
	
	while True:
		a,b = min(scores, key=lambda e:scores[e])
		if scores[edge] <= NUMPREC:	break
		fc = conn[(a,b)]
		fd = conn[(b,a)]
		_,_,c = arrangeface(faces[fc], a)
		_,_,d = arrangeface(faces[fd], b)
		faces[fc] = (d,a,c)
		faces[fd] = (c,b,d)
		registerface(conn, fc)
		registerface(conn, fd)
		# update scores
		update_scores((d,a))
		update_scures((a,c))
		update_scores((c,d))
		update_scores((d,a))
		update_scures((a,c))
		update_scores((c,d))
	
def cloud_normal(pts: '[vec3]', start=None) -> vec3:
	if not start:	start = vec3(1)
	center = sum(pts) / len(pts)
	return normalize(sum(noproject(start, p-center)	for p in pts))

from .mesh import suites
from .nprint import nprint
	
def planenormals(web: 'Web', z) -> '[vec3]':
	pts = web.points
	normals = [vec3(0)	for _ in range(len(pts))]
	for edge in web.edges:
		normal = normalize(cross(pts[edge[1]]-pts[edge[0]], z))
		for p in edge:
			normals[p] += normal
	for i in range(len(pts)):
		normals[i] = normalize(normals[i])
	return normals
	


def discretise_from(func: 'f(float) -> vec', start, end, initial=1e-3) -> '[(x, f(x)]':
	''' discretise the function in the [start, end] interval, the step is increasing with the parameter.
		Its suited for monoton functions.
	'''
	step = (end-start)*initial
	pts = []
	x = start
	while x < end:
		y = func(x)
		pts.append((x, y))
		x += max(step, length(y))
	pts.append((end, func(end)))
	return pts

from .mathutils import atan, mix
from . import settings
	
def discretise_refine(curve: '[(x, f(x))]', func: 'f(float) -> float', resolution=None, simplify=True):
	''' improve discretisation to reach a certain resolution '''
	if resolution and resolution[0] == 'div':
		raise ValueError("resolution must have a local meaning, so not 'div'")
	
	r = 1/2		# refinement placement, 1/3 ensure that the points are placed regularly
	pts = [curve[0], curve[1]]	# use a new list to improve insertion efficiencies (we will always insert close to the end)
	i = 2	# index in pts
	j = 2	# index in curve
	target = len(curve)
	
	# check curve around b
	def goodcorner(a, b, c):
		length = distance(a, b) + distance(b, c)
		d1 = (c[1] - b[1]) / (c[0] - b[0])
		d2 = (b[1] - a[1]) / (b[0] - a[0])
		angle = abs(atan(d1) - atan(d2))
		return settings.curve_resolution(length, angle, resolution) <= 1
	
	while True:
		# load following if necessary
		if i >= len(pts):
			if j >= target:	
				break
			pts.append(curve[j])
			j += 1
		
		# check resolution around i-1
		if not goodcorner(pts[i-2], pts[i-1], pts[i]):
			# refine around i-1
			r1 = mix(pts[i-1][0], pts[i][0],	r)
			r2 = mix(pts[i-1][0], pts[i-2][0],	r)
			p1 = (r1, func(r1))
			p2 = (r2, func(r2))
			if goodcorner(pts[i-2], pts[i-1], p1):
				pts.insert(i, p1)
			elif goodcorner(p2, pts[i-1], pts[i]):
				pts.insert(i-1, p2)
			else:
				pts.insert(i, 	p1)
				pts.insert(i-1,	p2)
		else:
			# go to next point
			i += 1
			
	# simplify overresolution
	i = 4
	while i < len(pts):
		if goodcorner(pts[i-4], pts[i-3], pts[i-1]) and goodcorner(pts[i-3], pts[i-1], pts[i]):
			pts.pop(i-2)
		else:
			i += 1
	
	return pts
		
def convexhull_2d(points):
	envelope = points + list(reversed(points))
	i = 0
	while i < len(envelope):
		if dot(perp(envelope[i-2]-envelope[i-1]), envelope[i]-envelope[i-1]) < 0:
			i += 1
		else:
			envelope.pop(i-1)
			i -= 1
	return envelope
	
	
def loop_closer(lines: Web, ending=0) -> 'Web':
	''' generate closing lines to create a loop.
	
		:ending:	the thickness along normals, for exterior geometries
	'''
	# the lines are simple lines, no junction at all
	if not line.isline():
		raise ValueError("the given web is not only made of lines, there is junctions")
	
	pts = lines.pts
	# create independant unclosed loops with parts cutted by bridges
	bridges = line_bridges(lines, normal)
	junctions = set()
	for a,b in bridges:
		junctions.add(a)
		junctions.add(b)
	parts = suites(parts)
	loops = []
	while parts:
		assembly = [parts.pop()]	# suites of points to extend
		for i,p in enumerate(assembly):
			# junction created by a bridge
			if p in bridges:
				for j,bridge in enumerate(bridges):
					if p in bridge:
						n = bridge[int(p == bridge[0])]
						bridges.pop(j)
						break
				else:
					continue
				n = bridges[p]
				# restack the rest of the current part
				parts.append(assembly[i+1:])
				assembly = assembly[:i+1]
				# search the junction index in the new part
				for part in parts:
					if n in part:	break
				else:
					raise Exception('algorithm failure: bridge with no matching river')
				j = part.index(n)
				# append the new part
				assembly += part[j:]
				if part[-1] == part[0]:	
					assembly += part[:j]
		loops.append(assembly)
	
	for loop in loops:
		# get a convex outline for the opened part, take not of which part is a real edge and what is bridge
		outline = convexhull(Wire(pts, reversed(loop)), start=loop[0], stop=loop[-1])
		# thicken the convex outline based on the curviline absciss
		pts.extend(pts[p] + thickness*normals[p] 	for p in outline[1:-1])
		l = len(pts)
		lines.append((outline[0], l))
		lines.append((l+len(outline), outline[-1]))
		lines.extend((i,i+1)	for i in range(len(outline)-1))<|MERGE_RESOLUTION|>--- conflicted
+++ resolved
@@ -299,15 +299,7 @@
 def planeproject(pts, normal=None):
 	''' project an outline in a plane, to get its points as vec2 '''
 	x,y,z = guessbase(pts, normal)
-<<<<<<< HEAD
-	i = min(range(len(pts)), key=lambda i: dot(pts[i],x))
-	l = len(pts)
-	if dot(z, cross(pts[(i+1)%l]-pts[i], pts[(i-1)%l]-pts[i])) < 0:
-		y = -y
 	return typedlist(vec2(dot(p,x), dot(p,y))	for p in pts)
-=======
-	return [vec2(dot(p,x), dot(p,y))	for p in pts]
->>>>>>> 0c036498
 
 def guessbase(pts, normal=None, thres=10*NUMPREC):
 	''' build a base in which the points will be in plane XY 
