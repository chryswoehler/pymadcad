from .mathutils import *
from .mesh import Mesh, connef, edgekey
from .nprint import nprint

import numpy as np
from scipy.optimize import minimize, least_squares

__all__ = [	'segmentation',
			'guessjoint', 'guesssurface',
			]

<<<<<<< HEAD
=======
#from . import text
#debug = []
>>>>>>> 87c685f8

def segmentation(mesh, tolerance=8, sharp=0.2, numprec=1e-5) -> Mesh:
	''' surface segmentation based on curvature.
		This functions splits faces into groups based on curvature proximity.
		Ideally each resulting group is a set of faces with the same curvature. In practice such is not possible due to the mesh resolution introducing bias in curvature estimation. Thus a `tolerance` is used to decide what is a sufficiently close curvature to belong to the same group.
		In order to avoid too sharp edges to be considered a very low resolution but smooth surface, `sharp` is the value of the limit edge angle that can be considered in smooth surface.
		
		This function is particularly usefull when importing geometries from a format that doesn't manage groups (such as STL).
		
		Parameters:
		
			tolerance (float):	maximum difference factor between curvatures of a same group  (1 means +100% curvature is allowed)
			sharp (float):	minimum angle for a sharp edge (radians)
			numprec (floart):	precision factor for the operation, the constant NUMPREC is not used because segmentation often works on imported geometries which precision can be significantly lower than madcad's float64 precision
			
		NOTE:
			
			This functions is not magic and despite the default parameters are usually fine for mechanical parts, you may get badly grouped faces in some cases, hence you will need to tune the parameters. 
			
			The success of this functions is highly dependent of the quality of the input mesh triangulation.
			
		Example:
		
			>>> part = read('myfile.stl')
			>>> part.mergeclose()
			>>> part = segmentation(part)
	'''
	# pick informations from the mesh
	pts = mesh.points
	assigned = [False] * len(mesh.faces)
	conn = connef(mesh.faces)
	facenormals = mesh.facenormals()
	vertexnormals = mesh.vertexnormals()
	prec = mesh.maxnum() * numprec * tolerance
	
	# this is what this functions is working to create: new groups and tracks to assign it to faces
	tracks = [-1] * len(mesh.faces)
	groups = []
	
	# evaluate curvature around every edge
	edgecurve = {}
	facecurve = [0] * len(mesh.faces)
	weight = [0] * len(mesh.faces)
	for e, fa in conn.items():
		if edgekey(*e) in edgecurve:	continue
		fb = conn.get((e[1],e[0]))
		if not fb:	continue
		
		curve = anglebt(facenormals[fa], facenormals[fb])
		edgecurve[edgekey(*e)] = curve
		
		# report average curvature to neighboring faces
		l = distance(pts[e[0]], pts[e[1]])
		w = max(0, sharp-curve)   # weight computed in term of proximity to sharp
		facecurve[fa] += curve * l * w  # multiply angle at edge by   (triangle height) ~= surface/(edge length)
		facecurve[fb] += curve * l * w
		weight[fa] += w
		weight[fb] += w
	
	# divide contributions to face curvatures
	for i,f in enumerate(mesh.faces):
		area = length(cross(pts[f[1]]-pts[f[0]], pts[f[2]]-pts[f[0]])) * weight[i]
		if area:	facecurve[i] /= area
		else:		facecurve[i] = 0
		#debug.append(text.Text(
							#(pts[f[0]] + pts[f[1]] + pts[f[2]]) /3,
							#'{:.2g}'.format(facecurve[i]),
							#size=8,
							#align=('left', 'center'),
							#))
		
	# groupping gives priority to the less curved faces, so they can extend to the ambiguous limits if there is
	sortedfaces = sorted(range(len(mesh.faces)), key=lambda i:  facecurve[i])
	index = 0
	
	while True:
		# pick a non assigned face
		for index in range(index, len(sortedfaces)):
			if tracks[sortedfaces[index]] == -1:	break
		if index >= len(sortedfaces):	break
		i = sortedfaces[index]
		f = mesh.faces[i]
		
		# start propagation for this face
		tracks[i] = len(groups)
		estimate = facecurve[i]   # average curvature of the group
		sample = 1   # samples used in the average curvature of the group
		front = [(f[k-1], f[k-2])  for k in range(3)]   # propagation frontline
		reached = {i}  # faces reached by propagation
		
		# propagation
		while front:
			e = front.pop()
			j = conn.get(e)
			# check if already processed
			if j is None or tracks[j] != -1 or j in reached:	continue
			reached.add(j)
			# check criterions:
			# split groups at maximum curvature
			if edgecurve[edgekey(*e)] >= sharp:	continue
			# split groups when curvature is too far from average curvature
			if (abs(facecurve[j]-estimate)) / (estimate+prec) > tolerance:	continue
			
			# improve estimation of average curvature
			tracks[j] = len(groups)
			estimate = (estimate*sample + facecurve[j]) / (sample+1)
			sample += 1
			
			# propagate
			f = mesh.faces[j]
			front.extend((f[k-1], f[k-2])  for k in range(3))
		
		groups.append(estimate)
		index += 1
			
	return Mesh(mesh.points, mesh.faces, tracks, groups)
	
	
	
def segmentation(mesh, tolerance=8, sharp=0.2, numprec=1e-5) -> Mesh:
	''' surface segmentation based on curvature.
		This functions splits faces into groups based on curvature proximity.
		Ideally each resulting group is a set of faces with the same curvature. In practice such is not possible due to the mesh resolution introducing bias in curvature estimation. Thus a `tolerance` is used to decide what is a sufficiently close curvature to belong to the same group.
		In order to avoid too sharp edges to be considered a very low resolution but smooth surface, `sharp` is the value of the limit edge angle that can be considered in smooth surface.
		
		This function is particularly usefull when importing geometries from a format that doesn't manage groups (such as STL).
		
		Parameters:
		
			tolerance (float):	maximum difference factor between curvatures of a same group  (1 means +100% curvature is allowed)
			sharp (float):	minimum angle for a sharp edge (radians)
			numprec (floart):	precision factor for the operation, the constant NUMPREC is not used because segmentation often works on imported geometries which precision can be significantly lower than madcad's float64 precision
			
		NOTE:
			
			This functions is not magic and despite the default parameters are usually fine for mechanical parts, you may get badly grouped faces in some cases, hence you will need to tune the parameters. 
			
			The success of this functions is highly dependent of the quality of the input mesh triangulation.
			
		Example:
		
			>>> part = read('myfile.stl')
			>>> part.mergeclose()
			>>> part = segmentation(part)
	'''
	# pick informations from the mesh
	pts = mesh.points
	assigned = [False] * len(mesh.faces)
	conn = connef(mesh.faces)
	facenormals = mesh.facenormals()
	vertexnormals = mesh.vertexnormals()
	prec = mesh.maxnum() * numprec * tolerance
	
	# this is what this functions is working to create: new groups and tracks to assign it to faces
	tracks = [-1] * len(mesh.faces)
	groups = []
	
	# evaluate curvature around every edge
	edgecurve = {}
	facecurve = [0] * len(mesh.faces)
	weight = [0] * len(mesh.faces)
	for e, fa in conn.items():
		if edgekey(*e) in edgecurve:	continue
		fb = conn.get((e[1],e[0]))
		if not fb:	continue
		
		curve = dot(pts[e[0]] - pts[e[1]], cross(facenormals[fa], facenormals[fb]))
		edgecurve[edgekey(*e)] = angle = anglebt(facenormals[fa], facenormals[fb])
		
		# report average curvature to neighboring faces
		w = max(0, sharp-angle)   # weight computed in term of proximity to sharp
		facecurve[fa] += curve * w  # multiply angle at edge by   (triangle height) ~= surface/(edge length)
		facecurve[fb] += curve * w
		weight[fa] += w
		weight[fb] += w
	
	# divide contributions to face curvatures
	for i,f in enumerate(mesh.faces):
		area = length(cross(pts[f[1]]-pts[f[0]], pts[f[2]]-pts[f[0]])) * weight[i]
		if area:	facecurve[i] /= area
		else:		facecurve[i] = 0
		#debug.append(text.Text(
							#(pts[f[0]] + pts[f[1]] + pts[f[2]]) /3,
							#'{:.2g}'.format(facecurve[i]),
							#size=8,
							#align=('left', 'center'),
							#))
		
	# groupping gives priority to the less curved faces, so they can extend to the ambiguous limits if there is
	sortedfaces = sorted(range(len(mesh.faces)), key=lambda i:  abs(facecurve[i]))
	index = 0
	
	while True:
		# pick a non assigned face
		for index in range(index, len(sortedfaces)):
			if tracks[sortedfaces[index]] == -1:	break
		if index >= len(sortedfaces):	break
		i = sortedfaces[index]
		f = mesh.faces[i]
		
		# start propagation for this face
		tracks[i] = len(groups)
		estimate = facecurve[i]   # average curvature of the group
		sample = 1   # samples used in the average curvature of the group
		front = [(f[k-1], f[k-2])  for k in range(3)]   # propagation frontline
		reached = {i}  # faces reached by propagation
		
		# propagation
		while front:
			e = front.pop()
			j = conn.get(e)
			# check if already processed
			if j is None or tracks[j] != -1 or j in reached:	continue
			reached.add(j)
			# check criterions:
			# split groups at maximum curvature
			if edgecurve[edgekey(*e)] >= sharp:	continue
			# split groups when curvature is too far from average curvature
			if abs(facecurve[j]-estimate) / (abs(estimate) + prec) > tolerance:	continue
			
			# improve estimation of average curvature
			tracks[j] = len(groups)
			estimate = (estimate*sample + facecurve[j]) / (sample+1)
			sample += 1
			
			# propagate
			f = mesh.faces[j]
			front.extend((f[k-1], f[k-2])  for k in range(3))
		
		groups.append(estimate)
		index += 1
			
	return Mesh(mesh.points, mesh.faces, tracks, groups)
	
	
# ---------   guess-stuff ----------

def guessjoint(solid1, solid2, surface1, surface2, precision=1e-5):
	from .joints import Planar, Gliding, Punctiform, Ball
	
	joints = {
		('plane', 'plane'): Planar,
		#('cylinder', 'plane'): Rolling,
		('cylinder', 'cylinder'): Gliding,
		#('cylinder', 'sphere'): Anular,
		('plane', 'sphere'): Punctiform,
		('sphere', 'sphere'): Ball,
		}
	t1, p1 = guesssurface(surface1, precision)
	t2, p2 = guesssurface(surface2, precision)
	joint_type = joints.get(tuple(sorted([t1, t2])))
	if not joint_type:
		raise ValueError('not junction registered for {}-{}'.format(t1, t2))
	return joint_type(solid1, solid2, p1, p2)
	
	
def guesssurface(surface, precision=1e-5):	
	''' guess the surface kind, returns its parameters 
		
		`precision` is a distance
	'''
	if not isinstance(surface, Mesh):
		return surface
	
	center = surface.barycenter()
	scores = []
	
	solverargs = dict(
				ftol = precision**2, 
				max_nfev = int(sqrt(surface.maxnum()/precision)/2), 
				method = 'lm')
	
	# plane regression
	def evaluate(x):
		# retreive surface parameters
		origin, normal = vec3(x[:3]), normalize(vec3(x[3:]))
		# allocate residuals
		residual = np.zeros((len(surface.faces)+2, 4), dtype='f8')
		# compute residuals
		residual[-1,0] = (length(vec3(x[3:])) - 1)**2
		residual[-2,0] = length2(project(center-origin, normal))
		for i,f in enumerate(surface.faces):
			fp = surface.facepoints(f)
			p = (fp[0]+fp[1]+fp[2]) / 3
			residual[i,0] = dot(p-origin, normal)**2  # distance to the face center
			for j,p in enumerate(fp):
				residual[i,j+1] = dot(p-origin, normal)**2  # distance to each point
		return residual.ravel()
	
	res = least_squares(evaluate, [*center, 1,1,1], **solverargs)
	#print('plane', res.nfev, np.mean(res.fun), '\t', list(res.x))
	scores.append((
			np.mean(res.fun),
			(vec3(res.x[:3]), vec3(res.x[3:])),
			))
	
	# sphere regression
	def evaluate(x):
		# retreive surface parameters
		origin, radius = vec3(x[:3]), float(x[3])
		# allocate residuals
		residual = np.zeros((len(surface.faces), 4), dtype='f8')
		# compute residuals
		for i,f in enumerate(surface.faces):
			fp = surface.facepoints(f)
			p = (fp[0]+fp[1]+fp[2]) / 3
			residual[i,0] = (distance(p, origin) - radius) **2
			for j,p in enumerate(fp):
				residual[i,j+1] = (distance(p, origin) - radius) **2
		return residual.ravel()
	
	res = least_squares(evaluate, [*center, 1], **solverargs)
	#print('sphere', res.nfev, np.mean(res.fun), '\t', list(res.x))
	scores.append((
			np.mean(res.fun),
			vec3(res.x[:3]),
			))
		
	# cylinder regression
	def evaluate(x):
		# retreive surface parameters
		origin, direction, radius = vec3(x[:3]), vec3(x[3:6]), float(x[6])
		# allocate residuals
		residual = np.zeros((len(surface.faces)+2, 4), dtype='f8')
		# compute residuals
		residual[-1,0] = (length(vec3(x[3:6])) - 1) **2
		residual[-2,0] = length2(project(center-origin, direction))
		for i,f in enumerate(surface.faces):
			fp = surface.facepoints(f)
			p = (fp[0]+fp[1]+fp[2]) / 3
			residual[i,0] = (length(noproject(p-origin, direction)) - radius) **2
			for j,p in enumerate(fp):
				residual[i,j+1] = (length(noproject(p-origin, direction)) - radius) **2
		return residual.ravel()
	
	res = least_squares(evaluate, [*center, 1,1,1, 1], **solverargs)
	#print('cylinder', res.nfev, np.mean(res.fun), '\t', list(res.x))
	scores.append((
			np.mean(res.fun),
			(vec3(res.x[:3]), vec3(res.x[3:])),
			))
		
	best = imax(-score[0] for score in scores)
	#print('---', ['plane', 'sphere', 'cylinder'][best])
	return (
			['plane', 'sphere', 'cylinder'][best], 
			scores[best][1],
			)



# replace et lisse les points des groupes (contours puis surfaces)
def homogenize(mesh):
	pass

# découpe les faces et replace les points résultants pour améliorer la résolution des surfaes courbes (groupe par groupe)
def subdivide(mesh, density):
	pass

# retire les points les moins importants a la forme pour réduire la densité
def simplify(mesh, density):
	pass<|MERGE_RESOLUTION|>--- conflicted
+++ resolved
@@ -9,11 +9,6 @@
 			'guessjoint', 'guesssurface',
 			]
 
-<<<<<<< HEAD
-=======
-#from . import text
-#debug = []
->>>>>>> 87c685f8
 
 def segmentation(mesh, tolerance=8, sharp=0.2, numprec=1e-5) -> Mesh:
 	''' surface segmentation based on curvature.
